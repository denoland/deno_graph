--- conflicted
+++ resolved
@@ -21,12 +21,8 @@
 deno_ast = { version = "0.25.0", features = ["dep_graph", "module_specifier"] }
 deno_semver = "0.2.0"
 futures = "0.3.26"
-<<<<<<< HEAD
 indexmap = { version = "1.9.2", features = ["serde"] }
 monch = "0.4.1"
-=======
-indexmap = "1.9.2"
->>>>>>> f3dc60fd
 once_cell = "1.16.0"
 parking_lot = "0.12.0"
 regex = "1.5.4"
