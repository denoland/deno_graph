// Copyright 2018-2023 the Deno authors. All rights reserved. MIT license.

use std::collections::HashSet;
use std::collections::VecDeque;

use deno_ast::SourceRange;
use indexmap::IndexMap;

use crate::ModuleGraph;
use crate::ModuleSpecifier;

use super::analyzer::SymbolDeclKind;
use super::analyzer::SymbolDep;
use super::FileDep;
use super::FileDepName;
use super::ModuleInfoRef;
use super::Symbol;
use super::SymbolDecl;
use super::SymbolId;
use super::UniqueSymbolId;

#[derive(Debug, Clone)]
pub enum DefinitionOrUnresolved<'a> {
  Definition(Definition<'a>),
  Unresolved(DefinitionUnresolved<'a>),
}

#[derive(Debug, Clone, PartialEq, Eq, Hash)]
pub enum DefinitionKind<'a> {
  ExportStar(&'a FileDep),
  Definition,
}

#[derive(Debug, Clone)]
pub struct Definition<'a> {
  pub kind: DefinitionKind<'a>,
  pub module: ModuleInfoRef<'a>,
  pub symbol: &'a Symbol,
  pub symbol_decl: &'a SymbolDecl,
}

impl<'a> Definition<'a> {
  pub fn unique_id(&self) -> UniqueSymbolId {
    self.symbol.unique_id()
  }

  pub fn range(&self) -> &SourceRange {
    &self.symbol_decl.range
  }

  pub fn byte_range(&self) -> std::ops::Range<usize> {
    self
      .range()
      .as_byte_range(self.module.text_info().range().start)
  }

  pub fn text(&self) -> &str {
    self.module.text_info().range_text(self.range())
  }
}

#[derive(Debug, Clone)]
pub enum DefinitionUnresolvedKind<'a> {
  /// Could not resolve the swc Id.
  Id(&'a deno_ast::swc::ast::Id),
<<<<<<< HEAD
  /// Could not resolve the specifier relative this module via deno_graph.
=======
  /// Could not resolve the specifier relative to this module via deno_graph.
>>>>>>> c8a82282
  Specifier(&'a str),
  /// Could not resolve the part on the symbol.
  Part(&'a str),
}

/// The point at which a definition could not be resolved.
#[derive(Debug, Clone)]
pub struct DefinitionUnresolved<'a> {
  pub module: ModuleInfoRef<'a>,
  pub symbol: &'a Symbol,
  pub kind: DefinitionUnresolvedKind<'a>,
  pub parts: &'a [String],
}

/// A graph path to a definition.
#[derive(Debug, Clone)]
pub enum DefinitionPath<'a> {
  Path {
    module: ModuleInfoRef<'a>,
    symbol: &'a Symbol,
    symbol_decl: &'a SymbolDecl,
    parts: &'a [String],
    next: Vec<DefinitionPath<'a>>,
  },
  Definition(Definition<'a>),
  Unresolved(DefinitionUnresolved<'a>),
}

impl<'a> DefinitionPath<'a> {
  pub fn module(&self) -> ModuleInfoRef<'a> {
    match self {
      DefinitionPath::Path { module, .. } => *module,
      DefinitionPath::Definition(def) => def.module,
      DefinitionPath::Unresolved(unresolved) => unresolved.module,
    }
  }

  pub fn symbol(&self) -> &'a Symbol {
    match self {
      DefinitionPath::Path { symbol, .. } => symbol,
      DefinitionPath::Definition(def) => def.symbol,
      DefinitionPath::Unresolved(unresolved) => unresolved.symbol,
    }
  }

  pub fn into_definitions(self) -> impl Iterator<Item = Definition<'a>> {
    self
      .into_definitions_or_unresolveds()
      .filter_map(|d| match d {
        DefinitionOrUnresolved::Definition(d) => Some(d),
        DefinitionOrUnresolved::Unresolved(_) => None,
      })
  }

  pub fn into_definitions_or_unresolveds(
    self,
  ) -> impl Iterator<Item = DefinitionOrUnresolved<'a>> {
    struct IntoDefinitionIterator<'a> {
      queue: VecDeque<DefinitionPath<'a>>,
    }

    impl<'a> Iterator for IntoDefinitionIterator<'a> {
      type Item = DefinitionOrUnresolved<'a>;

      fn next(&mut self) -> Option<Self::Item> {
        while let Some(path) = self.queue.pop_front() {
          match path {
            DefinitionPath::Path { next, .. } => {
              for child_path in next.into_iter().rev() {
                self.queue.push_front(child_path);
              }
            }
            DefinitionPath::Definition(def) => {
              return Some(DefinitionOrUnresolved::Definition(def));
            }
            DefinitionPath::Unresolved(unresolved) => {
              return Some(DefinitionOrUnresolved::Unresolved(unresolved));
            }
          }
        }

        None
      }
    }

    IntoDefinitionIterator {
      queue: VecDeque::from([self]),
    }
  }
}

/// Finds the path to a definition.
pub fn find_definition_paths<'a>(
  module_graph: &'a ModuleGraph,
  module: ModuleInfoRef<'a>,
  symbol: &'a Symbol,
  specifier_to_module: &impl Fn(&ModuleSpecifier) -> Option<ModuleInfoRef<'a>>,
) -> Vec<DefinitionPath<'a>> {
  find_definition_paths_internal(
    module_graph,
    module,
    symbol,
    &mut Default::default(),
    specifier_to_module,
  )
}

fn find_definition_paths_internal<'a>(
  module_graph: &'a ModuleGraph,
  module: ModuleInfoRef<'a>,
  symbol: &'a Symbol,
  visited_symbols: &mut HashSet<UniqueSymbolId>,
  specifier_to_module: &impl Fn(&ModuleSpecifier) -> Option<ModuleInfoRef<'a>>,
) -> Vec<DefinitionPath<'a>> {
  if !visited_symbols.insert(symbol.unique_id()) {
    return Vec::new();
  }
  let mut paths = Vec::with_capacity(symbol.decls().len());
  for decl in symbol.decls() {
    match &decl.kind {
      SymbolDeclKind::Definition(_) => {
        paths.push(DefinitionPath::Definition(Definition {
          module,
          symbol,
          symbol_decl: decl,
          kind: DefinitionKind::Definition,
        }));
      }
      SymbolDeclKind::DefinitionPrivateFnImpl(_) => {
        paths.push(DefinitionPath::Definition(Definition {
          module,
          symbol,
          symbol_decl: decl,
          kind: DefinitionKind::Definition,
        }));
      }
      SymbolDeclKind::Target(target_id) => {
        if let Some(symbol) = module
          .esm()
          .unwrap()
          .symbol_id_from_swc(target_id)
          .and_then(|id| module.symbol(id))
        {
          let inner_paths = find_definition_paths_internal(
            module_graph,
            module,
            symbol,
            visited_symbols,
            specifier_to_module,
          );
          if !inner_paths.is_empty() {
            paths.push(DefinitionPath::Path {
              module,
              symbol,
              symbol_decl: decl,
              parts: &[],
              next: inner_paths,
            });
          }
        }
      }
      SymbolDeclKind::QualifiedTarget(target_id, parts) => {
        let inner_paths = go_to_id_and_parts_definition_paths(
          module_graph,
          module,
          symbol,
          target_id,
          parts,
          specifier_to_module,
        );
        if !inner_paths.is_empty() {
          paths.push(DefinitionPath::Path {
            module,
            symbol,
            symbol_decl: decl,
            parts,
            next: inner_paths,
          });
        }
      }
      SymbolDeclKind::FileRef(file_ref) => match &file_ref.name {
        FileDepName::Star => {
          paths.push(DefinitionPath::Definition(Definition {
            module,
            symbol,
            kind: DefinitionKind::ExportStar(file_ref),
            symbol_decl: decl,
          }));
        }
        FileDepName::Name(export_name) => {
          let inner_paths = go_to_file_export(
            module_graph,
            module,
            file_ref,
            export_name,
            specifier_to_module,
            visited_symbols,
          );
          if !inner_paths.is_empty() {
            paths.push(DefinitionPath::Path {
              module,
              symbol,
              symbol_decl: decl,
              parts: &[],
              next: inner_paths,
            });
          }
        }
      },
    }
  }
  paths
}

fn go_to_file_export<'a>(
  module_graph: &'a ModuleGraph,
  module: ModuleInfoRef<'a>,
  file_ref: &'a FileDep,
  export_name: &'a str,
  specifier_to_module: &impl Fn(&ModuleSpecifier) -> Option<ModuleInfoRef<'a>>,
  visited_symbols: &mut HashSet<UniqueSymbolId>,
) -> Vec<DefinitionPath<'a>> {
  let maybe_dep_module = module_graph
    .resolve_dependency(
      &file_ref.specifier,
      module.specifier(),
      /* prefer types */ true,
    )
    .and_then(|dep| specifier_to_module(&dep));

  let Some(dep_module) = maybe_dep_module else {
    return vec![DefinitionPath::Unresolved(DefinitionUnresolved {
      module,
      symbol: module.module_symbol(),
      kind: DefinitionUnresolvedKind::Specifier(&file_ref.specifier),
      parts: &[],
    })];
  };
  let maybe_export_symbol = dep_module
    .module_symbol()
    .exports()
    .get(export_name)
    .and_then(|symbol_id| dep_module.symbol(*symbol_id));
  let Some(export_symbol) = maybe_export_symbol else {
    return vec![DefinitionPath::Unresolved(DefinitionUnresolved {
      module,
      symbol: module.module_symbol(),
      kind: DefinitionUnresolvedKind::Part(export_name),
      parts: &[],
    })];
  };
  find_definition_paths_internal(
    module_graph,
    dep_module,
    export_symbol,
    visited_symbols,
    specifier_to_module,
  )
}

/// A resolved `SymbolDep`.
#[derive(Debug)]
pub enum ResolvedSymbolDepEntry<'a> {
  /// The path to the definition of the symbol dep.
  DefinitionPath(DefinitionPath<'a>),
  /// If the symbol dep was an import type with no property access.
  ///
  /// Ex. `type MyType = typeof import("./my_module.ts");`
  ImportType(ModuleInfoRef<'a>),
}

pub fn resolve_symbol_dep<'a>(
  module_graph: &'a ModuleGraph,
  module: ModuleInfoRef<'a>,
  symbol: &'a Symbol,
  dep: &'a SymbolDep,
  specifier_to_module: &impl Fn(&ModuleSpecifier) -> Option<ModuleInfoRef<'a>>,
) -> Vec<ResolvedSymbolDepEntry<'a>> {
  match dep {
    SymbolDep::Id(id) => {
      if let Some(dep_symbol) = module.esm().and_then(|m| m.symbol_from_swc(id))
      {
        find_definition_paths(
          module_graph,
          module,
          dep_symbol,
          specifier_to_module,
        )
        .into_iter()
        .map(ResolvedSymbolDepEntry::DefinitionPath)
        .collect()
      } else {
        vec![]
      }
    }
    SymbolDep::QualifiedId(id, parts) => go_to_id_and_parts_definition_paths(
      module_graph,
      module,
      symbol,
      id,
      parts,
      specifier_to_module,
    )
    .into_iter()
    .map(ResolvedSymbolDepEntry::DefinitionPath)
    .collect(),
    SymbolDep::ImportType(import_specifier, parts) => {
      let maybe_dep_specifier = module_graph.resolve_dependency(
        import_specifier,
        module.specifier(),
        /* prefer types */ true,
      );
      let Some(module) =
        maybe_dep_specifier.as_ref().and_then(specifier_to_module)
      else {
        return Vec::new();
      };
      if parts.is_empty() {
        // an ImportType includes default exports
        vec![ResolvedSymbolDepEntry::ImportType(module)]
      } else {
        resolve_qualified_export_name(
          module_graph,
          module,
          parts,
          specifier_to_module,
        )
        .into_iter()
        .map(ResolvedSymbolDepEntry::DefinitionPath)
        .collect()
      }
    }
  }
}

fn go_to_id_and_parts_definition_paths<'a>(
  module_graph: &'a ModuleGraph,
  module: ModuleInfoRef<'a>,
  symbol: &'a Symbol,
  target_id: &'a deno_ast::swc::ast::Id,
  parts: &'a [String],
  specifier_to_module: &impl Fn(&ModuleSpecifier) -> Option<ModuleInfoRef<'a>>,
) -> Vec<DefinitionPath<'a>> {
  debug_assert_eq!(symbol.module_id(), module.module_id());
  if let Some(symbol_id) =
    module.esm().and_then(|m| m.symbol_id_from_swc(target_id))
  {
    resolve_qualified_name(
      module_graph,
      module,
      module.symbol(symbol_id).unwrap(),
      parts,
      specifier_to_module,
    )
  } else {
    vec![DefinitionPath::Unresolved(DefinitionUnresolved {
      module,
      symbol,
      kind: DefinitionUnresolvedKind::Id(target_id),
      parts,
    })]
  }
}

fn resolve_qualified_export_name<'a>(
  graph: &'a ModuleGraph,
  module: ModuleInfoRef<'a>,
  parts: &'a [String],
  specifier_to_module: &impl Fn(&ModuleSpecifier) -> Option<ModuleInfoRef<'a>>,
) -> Vec<DefinitionPath<'a>> {
  debug_assert!(!parts.is_empty());
  resolve_qualified_export_name_internal(
    graph,
    module,
    parts,
    &mut HashSet::new(),
    specifier_to_module,
  )
}

fn resolve_qualified_export_name_internal<'a>(
  graph: &'a ModuleGraph,
  module: ModuleInfoRef<'a>,
  parts: &'a [String],
  visited_symbols: &mut HashSet<UniqueSymbolId>,
  specifier_to_module: &impl Fn(&ModuleSpecifier) -> Option<ModuleInfoRef<'a>>,
) -> Vec<DefinitionPath<'a>> {
  debug_assert!(!parts.is_empty());
  let exports = exports_and_re_exports(graph, module, specifier_to_module);
  let export_name = &parts[0];
  if let Some(resolved) = exports.resolved.get(export_name) {
    resolve_qualified_name_internal(
      graph,
      resolved.module,
      resolved.module.symbol(resolved.symbol_id).unwrap(),
      &parts[1..],
      visited_symbols,
      specifier_to_module,
    )
  } else {
    vec![DefinitionPath::Unresolved(DefinitionUnresolved {
      module,
      symbol: module.module_symbol(),
      kind: DefinitionUnresolvedKind::Part(export_name),
      parts,
    })]
  }
}

pub fn resolve_qualified_name<'a>(
  graph: &'a ModuleGraph,
  module: ModuleInfoRef<'a>,
  symbol: &'a Symbol,
  parts: &'a [String],
  specifier_to_module: &impl Fn(&ModuleSpecifier) -> Option<ModuleInfoRef<'a>>,
) -> Vec<DefinitionPath<'a>> {
  resolve_qualified_name_internal(
    graph,
    module,
    symbol,
    parts,
    &mut HashSet::new(),
    specifier_to_module,
  )
}

fn resolve_qualified_name_internal<'a>(
  graph: &'a ModuleGraph,
  module: ModuleInfoRef<'a>,
  symbol: &'a Symbol,
  parts: &'a [String],
  visited_symbols: &mut HashSet<UniqueSymbolId>,
  specifier_to_module: &impl Fn(&ModuleSpecifier) -> Option<ModuleInfoRef<'a>>,
) -> Vec<DefinitionPath<'a>> {
  fn resolve_paths_with_parts<'a>(
    paths: Vec<DefinitionPath<'a>>,
    parts: &'a [String],
    graph: &'a ModuleGraph,
    visited_symbols: &mut HashSet<UniqueSymbolId>,
    specifier_to_module: &impl Fn(&url::Url) -> Option<ModuleInfoRef<'a>>,
  ) -> Vec<DefinitionPath<'a>> {
    debug_assert!(!parts.is_empty());
    paths
      .into_iter()
      .flat_map(|path| {
        resolve_path_with_parts(
          path,
          parts,
          graph,
          visited_symbols,
          specifier_to_module,
        )
      })
      .collect()
  }

  fn resolve_path_with_parts<'a>(
    path: DefinitionPath<'a>,
    parts: &'a [String],
    graph: &'a ModuleGraph,
    visited_symbols: &mut HashSet<UniqueSymbolId>,
    specifier_to_module: &impl Fn(&url::Url) -> Option<ModuleInfoRef<'a>>,
  ) -> Option<DefinitionPath<'a>> {
    match path {
      DefinitionPath::Path {
        module,
        symbol,
        symbol_decl,
        parts: _parts,
        next,
      } => {
        let next = resolve_paths_with_parts(
          next,
          parts,
          graph,
          visited_symbols,
          specifier_to_module,
        );
        if next.is_empty() {
          None
        } else {
          Some(DefinitionPath::Path {
            module,
            symbol,
            symbol_decl,
            parts,
            next,
          })
        }
      }
      DefinitionPath::Definition(definition) => {
        let next_part = &parts[0];
        let mut next = Vec::new();
        match definition.kind {
          DefinitionKind::Definition => {
            if let Some(export_symbol_id) = definition.symbol.export(next_part)
            {
              next.extend(resolve_qualified_name_internal(
                graph,
                definition.module,
                definition.module.symbol(export_symbol_id).unwrap(),
                &parts[1..],
                visited_symbols,
                specifier_to_module,
              ));
            } else {
              next.push(DefinitionPath::Unresolved(DefinitionUnresolved {
                module: definition.module,
                symbol: definition.symbol,
                kind: DefinitionUnresolvedKind::Part(next_part),
                parts,
              }))
            }
          }
          DefinitionKind::ExportStar(file_dep) => {
            let maybe_dep_specifier = graph.resolve_dependency(
              &file_dep.specifier,
              definition.module.specifier(),
              /* prefer types */ true,
            );
            let specifier_module =
              maybe_dep_specifier.and_then(|s| specifier_to_module(&s));
            if let Some(module) = specifier_module {
              next.extend(resolve_qualified_export_name_internal(
                graph,
                module,
                parts,
                visited_symbols,
                specifier_to_module,
              ));
            } else {
              next.push(DefinitionPath::Unresolved(DefinitionUnresolved {
                module: definition.module,
                symbol: definition.symbol,
                kind: DefinitionUnresolvedKind::Specifier(&file_dep.specifier),
                parts,
              }))
            }
          }
        }

        if next.is_empty() {
          None
        } else {
          // convert the definition into a path because the qualified name has yet to be resolved
          Some(DefinitionPath::Path {
            module: definition.module,
            symbol: definition.symbol,
            symbol_decl: definition.symbol_decl,
            parts,
            next,
          })
        }
      }
      DefinitionPath::Unresolved(unresolved) => {
        Some(DefinitionPath::Unresolved(unresolved))
      }
    }
  }

  let paths = find_definition_paths_internal(
    graph,
    module,
    symbol,
    visited_symbols,
    specifier_to_module,
  );
  if !parts.is_empty() {
    resolve_paths_with_parts(
      paths,
      parts,
      graph,
      visited_symbols,
      specifier_to_module,
    )
  } else {
    paths
  }
}

#[derive(Debug, Clone)]
pub struct ExportsAndReExports<'a> {
  pub resolved: IndexMap<String, ResolvedExportOrReExport<'a>>,
  pub unresolved_specifiers: Vec<UnresolvedSpecifier<'a>>,
}

#[derive(Debug, Clone)]
pub struct ResolvedExportOrReExport<'a> {
  pub module: ModuleInfoRef<'a>,
  pub symbol_id: SymbolId,
}

impl<'a> ResolvedExportOrReExport<'a> {
  pub fn symbol(&self) -> &'a Symbol {
    self.module.symbol(self.symbol_id).unwrap()
  }
}

#[derive(Debug, Clone)]
pub struct UnresolvedSpecifier<'a> {
  pub referrer: ModuleInfoRef<'a>,
  pub specifier: &'a String,
}

pub fn exports_and_re_exports<'a>(
  module_graph: &'a ModuleGraph,
  module: ModuleInfoRef<'a>,
  specifier_to_module: &impl Fn(&ModuleSpecifier) -> Option<ModuleInfoRef<'a>>,
) -> ExportsAndReExports<'a> {
  let mut unresolved_specifiers = Vec::new();
  let mut resolved = IndexMap::new();
  for (name, symbol_id) in module.module_symbol().exports() {
    resolved.insert(
      name.clone(),
      ResolvedExportOrReExport {
        module,
        symbol_id: *symbol_id,
      },
    );
  }
  if let Some(re_export_all_specifier) = module.re_export_all_specifiers() {
    for re_export_specifier in re_export_all_specifier.iter() {
      let maybe_specifier = module_graph.resolve_dependency(
        re_export_specifier,
        module.specifier(),
        /* prefer_types */ true,
      );
      let maybe_module = maybe_specifier.and_then(|s| specifier_to_module(&s));
      if let Some(module) = maybe_module {
        let inner =
          exports_and_re_exports(module_graph, module, specifier_to_module);
        for (name, item) in inner.resolved {
          if name != "default" && !resolved.contains_key(&name) {
            resolved.insert(name, item);
          }
        }
        unresolved_specifiers.extend(inner.unresolved_specifiers);
      } else {
        unresolved_specifiers.push(UnresolvedSpecifier {
          referrer: module,
          specifier: re_export_specifier,
        })
      }
    }
  }
  ExportsAndReExports {
    resolved,
    unresolved_specifiers,
  }
}<|MERGE_RESOLUTION|>--- conflicted
+++ resolved
@@ -63,11 +63,7 @@
 pub enum DefinitionUnresolvedKind<'a> {
   /// Could not resolve the swc Id.
   Id(&'a deno_ast::swc::ast::Id),
-<<<<<<< HEAD
-  /// Could not resolve the specifier relative this module via deno_graph.
-=======
   /// Could not resolve the specifier relative to this module via deno_graph.
->>>>>>> c8a82282
   Specifier(&'a str),
   /// Could not resolve the part on the symbol.
   Part(&'a str),
