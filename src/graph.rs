--- conflicted
+++ resolved
@@ -1150,24 +1150,15 @@
   // Analyze the TypeScript triple-slash references
   for reference in module_info.ts_references {
     match reference {
-<<<<<<< HEAD
-      ast::TypeScriptReference::Path(specifier, span) => {
+      TypeScriptReference::Path(specifier) => {
         let dep = module.dependencies.entry(specifier.clone()).or_default();
         if dep.maybe_code.is_none() {
           let range =
-            Range::from_swc_span(&module.specifier, parsed_source, &span);
-          let resolved_dependency = resolve(&specifier, &range, maybe_resolver);
+            Range::from_position_range(&module.specifier, &specifier.range);
+          let resolved_dependency =
+            resolve(&specifier.text, &range, maybe_resolver);
           dep.maybe_code = resolved_dependency;
         }
-=======
-      TypeScriptReference::Path(specifier) => {
-        let range =
-          Range::from_position_range(&module.specifier, &specifier.range);
-        let resolved_dependency =
-          resolve(&specifier.text, &range, maybe_resolver);
-        let dep = module.dependencies.entry(specifier.text).or_default();
-        dep.maybe_code = resolved_dependency;
->>>>>>> 9ed76faa
       }
       TypeScriptReference::Types(specifier) => {
         let range =
@@ -1178,30 +1169,10 @@
           module.maybe_types_dependency =
             Some((specifier.text, resolved_dependency));
         } else {
-<<<<<<< HEAD
-          let dep = module.dependencies.entry(specifier).or_default();
+          let dep = module.dependencies.entry(specifier.text).or_default();
           if dep.maybe_type.is_none() {
             dep.maybe_type = resolved_dependency;
           }
-        }
-      }
-    }
-  }
-
-  // Analyze any JSX Import Source pragma
-  if let Some((import_source, span)) = analyze_jsx_import_sources(parsed_source)
-  {
-    let jsx_import_source_module = maybe_resolver
-      .map(|r| r.jsx_import_source_module())
-      .unwrap_or(DEFAULT_JSX_IMPORT_SOURCE_MODULE);
-    let specifier = format!("{}/{}", import_source, jsx_import_source_module);
-    let dep = module.dependencies.entry(specifier.clone()).or_default();
-    if dep.maybe_code.is_none() {
-      let range = Range::from_swc_span(&module.specifier, parsed_source, &span);
-      let resolved_dependency = resolve(&specifier, &range, maybe_resolver);
-=======
-          let dep = module.dependencies.entry(specifier.text).or_default();
-          dep.maybe_type = resolved_dependency;
         }
       }
     }
@@ -1233,44 +1204,24 @@
         .unwrap_or(DEFAULT_JSX_IMPORT_SOURCE_MODULE);
       let specifier =
         format!("{}/{}", import_source.text, jsx_import_source_module);
-      let range =
-        Range::from_position_range(&module.specifier, &import_source.range);
-      let resolved_dependency = resolve(&specifier, &range, maybe_resolver);
       let dep = module.dependencies.entry(specifier).or_default();
->>>>>>> 9ed76faa
-      dep.maybe_code = resolved_dependency;
+      if dep.maybe_code.is_none() {
+        let range =
+          Range::from_position_range(&module.specifier, &import_source.range);
+        let resolved_dependency = resolve(&specifier, &range, maybe_resolver);
+        dep.maybe_code = resolved_dependency;
+      }
     }
   }
 
   // Analyze any JSDoc type imports
-<<<<<<< HEAD
-  // We only analyze these on JavaScript types of modules, since they are
-  // ignored by TypeScript when type checking anyway and really shouldn't be
-  // there, but some people do strange things.
-  if matches!(
-    module.media_type,
-    MediaType::JavaScript | MediaType::Jsx | MediaType::Mjs | MediaType::Cjs
-  ) {
-    for (import_source, span) in analyze_jsdoc_imports(parsed_source) {
-      let dep = module
-        .dependencies
-        .entry(import_source.clone())
-        .or_default();
-      if dep.maybe_type.is_none() {
-        let range =
-          Range::from_swc_span(&module.specifier, parsed_source, &span);
-        let resolved_dependency =
-          resolve(&import_source, &range, maybe_resolver);
-        dep.maybe_type = resolved_dependency;
-      }
-    }
-=======
   for specifier in module_info.jsdoc_imports {
-    let range = Range::from_position_range(&module.specifier, &specifier.range);
-    let resolved_dependency = resolve(&specifier.text, &range, maybe_resolver);
     let dep = module.dependencies.entry(specifier.text).or_default();
-    dep.maybe_type = resolved_dependency;
->>>>>>> 9ed76faa
+    if dep.maybe_type.is_none() {
+      let range = Range::from_position_range(&module.specifier, &specifier.range);
+      let resolved_dependency = resolve(&specifier.text, &range, maybe_resolver);
+      dep.maybe_type = resolved_dependency;
+    }
   }
 
   // Analyze the X-TypeScript-Types header
@@ -1360,26 +1311,13 @@
       // count as static imports for this purpose.
       dep.is_dynamic = dep.is_dynamic && desc.is_dynamic;
     }
-<<<<<<< HEAD
-=======
-    let specifier = module.specifier.clone();
-    let maybe_type = analyze_deno_types(&desc)
-      .map(|pragma| {
-        resolve(
-          &pragma.specifier,
-          &Range::from_position_range(&specifier, &pragma.range),
-          maybe_resolver,
-        )
-      })
-      .unwrap_or_else(|| Resolved::None);
->>>>>>> 9ed76faa
     if dep.maybe_type.is_none() {
       let specifier = module.specifier.clone();
       let maybe_type = analyze_deno_types(&desc)
         .map(|(text, span)| {
           resolve(
             &text,
-            &Range::from_swc_span(&specifier, parsed_source, &span),
+            &Range::from_swc_span(&specifier, &pragma.range),
             maybe_resolver,
           )
         })
@@ -2260,7 +2198,37 @@
     ));
   }
 
-<<<<<<< HEAD
+  #[test]
+  fn local_import_remote_module() {
+    let resolved = Resolved::from_specifier(
+      Url::parse("file:///local/mod.ts").unwrap(),
+      Range {
+        specifier: Url::parse("https://localhost").unwrap(),
+        start: Position::zeroed(),
+        end: Position::zeroed(),
+      },
+      false,
+    );
+    assert!(matches!(
+      resolved,
+      Resolved::Err(ResolutionError::InvalidLocalImport { .. })
+    ));
+  }
+
+  #[test]
+  fn npm_import_remote_module() {
+    let resolved = Resolved::from_specifier(
+      Url::parse("npm:package").unwrap(),
+      Range {
+        specifier: Url::parse("https://localhost").unwrap(),
+        start: Position::zeroed(),
+        end: Position::zeroed(),
+      },
+      false,
+    );
+    assert!(matches!(resolved, Resolved::Ok { .. }));
+  }
+
   #[tokio::test]
   async fn static_and_dynamic_dep_is_static() {
     struct TestLoader {
@@ -2312,36 +2280,5 @@
     );
     builder.build(BuildKind::All, None).await;
     assert!(loader.loaded_bar);
-=======
-  #[test]
-  fn local_import_remote_module() {
-    let resolved = Resolved::from_specifier(
-      Url::parse("file:///local/mod.ts").unwrap(),
-      Range {
-        specifier: Url::parse("https://localhost").unwrap(),
-        start: Position::zeroed(),
-        end: Position::zeroed(),
-      },
-      false,
-    );
-    assert!(matches!(
-      resolved,
-      Resolved::Err(ResolutionError::InvalidLocalImport { .. })
-    ));
-  }
-
-  #[test]
-  fn npm_import_remote_module() {
-    let resolved = Resolved::from_specifier(
-      Url::parse("npm:package").unwrap(),
-      Range {
-        specifier: Url::parse("https://localhost").unwrap(),
-        start: Position::zeroed(),
-        end: Position::zeroed(),
-      },
-      false,
-    );
-    assert!(matches!(resolved, Resolved::Ok { .. }));
->>>>>>> 9ed76faa
   }
 }