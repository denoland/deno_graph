// Copyright 2018-2022 the Deno authors. All rights reserved. MIT license.

use crate::ast;
use crate::ast::analyze_deno_types;
use crate::ast::analyze_dependencies;
use crate::ast::analyze_jsdoc_imports;
use crate::ast::analyze_jsx_import_sources;
use crate::ast::analyze_ts_references;
use crate::ast::DependencyKind;
use crate::ast::SourceParser;
use crate::module_specifier::resolve_import;
use crate::module_specifier::ModuleSpecifier;
use crate::module_specifier::SpecifierError;
use crate::source::*;
use crate::source_map::parse_sourcemap;
use crate::source_map::ParsedSourceMap;

use anyhow::Result;
use deno_ast::MediaType;
use deno_ast::ParsedSource;
use deno_ast::SourcePos;
use deno_ast::SourceRange;
use futures::stream::FuturesUnordered;
use futures::stream::StreamExt;
use futures::Future;
use futures::FutureExt;
use serde::ser::SerializeMap;
use serde::ser::SerializeSeq;
use serde::ser::SerializeStruct;
use serde::Deserialize;
use serde::Serialize;
use serde::Serializer;
use serde_json::Value;
use std::cell::RefCell;
use std::cmp::Ordering;
use std::collections::BTreeMap;
use std::collections::HashMap;
use std::collections::HashSet;
use std::fmt;
use std::pin::Pin;
use std::rc::Rc;
use std::sync::Arc;

#[derive(Debug, Clone, PartialEq, Eq, Serialize, Deserialize)]
pub struct Position {
  /// The 0-indexed line index.
  pub line: usize,
  /// The 0-indexed character index.
  pub character: usize,
}

impl PartialOrd for Position {
  fn partial_cmp(&self, other: &Self) -> Option<Ordering> {
    Some(self.cmp(other))
  }
}

impl Ord for Position {
  fn cmp(&self, other: &Self) -> Ordering {
    match self.line.cmp(&other.line) {
      Ordering::Equal => self.character.cmp(&other.character),
      Ordering::Greater => Ordering::Greater,
      Ordering::Less => Ordering::Less,
    }
  }
}

impl Position {
  pub fn zeroed() -> Position {
    Position {
      line: 0,
      character: 0,
    }
  }

  fn from_pos(parsed_source: &ParsedSource, pos: SourcePos) -> Self {
    let line_and_column_index =
      parsed_source.text_info().line_and_column_index(pos);
    Self {
      line: line_and_column_index.line_index,
      character: line_and_column_index.column_index,
    }
  }
}

#[derive(Debug, Clone, PartialEq, Eq, Serialize, Deserialize)]
pub struct Range {
  #[serde(skip_serializing)]
  pub specifier: ModuleSpecifier,
  #[serde(default = "Position::zeroed")]
  pub start: Position,
  #[serde(default = "Position::zeroed")]
  pub end: Position,
}

impl fmt::Display for Range {
  fn fmt(&self, f: &mut fmt::Formatter<'_>) -> fmt::Result {
    write!(
      f,
      "{}:{}:{}",
      self.specifier,
      self.start.line + 1,
      self.start.character + 1
    )
  }
}

impl Range {
  pub(crate) fn from_source_range(
    specifier: &ModuleSpecifier,
    parsed_source: &ParsedSource,
    range: &SourceRange,
  ) -> Range {
    Range {
      specifier: specifier.clone(),
      start: Position::from_pos(parsed_source, range.start),
      end: Position::from_pos(parsed_source, range.end),
    }
  }

  /// Determines if a given position is within the range.
  pub fn includes(&self, position: &Position) -> bool {
    (position >= &self.start) && (position <= &self.end)
  }
}

#[derive(Debug)]
pub enum ModuleGraphError {
  InvalidSource(ModuleSpecifier, Option<String>),
  InvalidTypeAssertion {
    specifier: ModuleSpecifier,
    actual_media_type: MediaType,
    expected_media_type: MediaType,
  },
  ConflictingAssertions(ModuleSpecifier),
  LoadingErr(ModuleSpecifier, Arc<anyhow::Error>),
  Missing(ModuleSpecifier),
  ParseErr(ModuleSpecifier, deno_ast::Diagnostic),
  ResolutionError(ResolutionError),
  UnsupportedImportAssertionType(ModuleSpecifier, String),
  UnsupportedMediaType(ModuleSpecifier, MediaType),
}

impl Clone for ModuleGraphError {
  fn clone(&self) -> Self {
    match self {
      Self::LoadingErr(specifier, err) => {
        Self::LoadingErr(specifier.clone(), err.clone())
      }
      Self::ParseErr(specifier, err) => {
        Self::ParseErr(specifier.clone(), err.clone())
      }
      Self::ResolutionError(err) => Self::ResolutionError(err.clone()),
      Self::InvalidSource(specifier, maybe_filename) => {
        Self::InvalidSource(specifier.clone(), maybe_filename.clone())
      }
      Self::InvalidTypeAssertion {
        specifier,
        actual_media_type,
        expected_media_type,
      } => Self::InvalidTypeAssertion {
        specifier: specifier.clone(),
        actual_media_type: *actual_media_type,
        expected_media_type: *expected_media_type,
      },
      Self::ConflictingAssertions(specifier) => {
        Self::ConflictingAssertions(specifier.clone())
      }
      Self::UnsupportedImportAssertionType(specifier, kind) => {
        Self::UnsupportedImportAssertionType(specifier.clone(), kind.clone())
      }
      Self::UnsupportedMediaType(specifier, media_type) => {
        Self::UnsupportedMediaType(specifier.clone(), *media_type)
      }
      Self::Missing(specifier) => Self::Missing(specifier.clone()),
    }
  }
}

impl ModuleGraphError {
  #[cfg(feature = "rust")]
  pub fn specifier(&self) -> &ModuleSpecifier {
    match self {
      Self::ResolutionError(err) => &err.range().specifier,
      Self::LoadingErr(s, _)
      | Self::ParseErr(s, _)
      | Self::InvalidSource(s, _)
      | Self::UnsupportedMediaType(s, _)
      | Self::UnsupportedImportAssertionType(s, _)
      | Self::Missing(s)
      | Self::ConflictingAssertions(s) => s,
      Self::InvalidTypeAssertion { specifier, .. } => specifier,
    }
  }
}

impl std::error::Error for ModuleGraphError {}

impl fmt::Display for ModuleGraphError {
  fn fmt(&self, f: &mut fmt::Formatter<'_>) -> fmt::Result {
    match self {
      Self::LoadingErr(_, err) => err.fmt(f),
      Self::ParseErr(_, diagnostic) => write!(f, "The module's source code could not be parsed: {}", diagnostic),
      Self::ResolutionError(err) => err.fmt(f),
      Self::InvalidSource(specifier, Some(filename)) => write!(f, "The source code is invalid, as it does not match the expected hash in the lock file.\n  Specifier: {}\n  Lock file: {}", specifier, filename),
      Self::InvalidSource(specifier, None) => write!(f, "The source code is invalid, as it does not match the expected hash in the lock file.\n  Specifier: {}", specifier),
      Self::InvalidTypeAssertion { specifier, actual_media_type, expected_media_type } => write!(f, "Expected a {} module, but identified a {} module.\n  Specifier: {}", expected_media_type, actual_media_type, specifier),
      Self::ConflictingAssertions(specifier) => write!(f, "Module \"{specifier}\" was imported with conflicting assertions."),
      Self::UnsupportedMediaType(specifier, MediaType::Json) => write!(f, "Expected a JavaScript or TypeScript module, but identified a Json module. Consider importing Json modules with an import assertion with the type of \"json\".\n  Specifier: {}", specifier),
      Self::UnsupportedMediaType(specifier, media_type) => write!(f, "Expected a JavaScript or TypeScript module, but identified a {} module. Importing these types of modules is currently not supported.\n  Specifier: {}", media_type, specifier),
      Self::UnsupportedImportAssertionType(_, kind) => write!(f, "The import assertion type of \"{}\" is unsupported.", kind),
      Self::Missing(specifier) => write!(f, "Module not found \"{}\".", specifier),
    }
  }
}

impl<'a> From<&'a ResolutionError> for ModuleGraphError {
  fn from(err: &'a ResolutionError) -> Self {
    Self::ResolutionError(err.clone())
  }
}

#[derive(Debug, Clone)]
pub enum ResolutionError {
  InvalidDowngrade {
    specifier: ModuleSpecifier,
    range: Range,
  },
  InvalidLocalImport {
    specifier: ModuleSpecifier,
    range: Range,
  },
  InvalidSpecifier {
    error: SpecifierError,
    range: Range,
  },
  ResolverError {
    error: Arc<anyhow::Error>,
    specifier: String,
    range: Range,
  },
}

impl ResolutionError {
  /// Return a reference to the range that the error applies to.
  pub fn range(&self) -> &Range {
    match self {
      Self::InvalidDowngrade { range, .. }
      | Self::InvalidLocalImport { range, .. }
      | Self::InvalidSpecifier { range, .. }
      | Self::ResolverError { range, .. } => range,
    }
  }

  /// Converts the error into a string along with the range related to the error.
  #[cfg(feature = "rust")]
  pub fn to_string_with_range(&self) -> String {
    format!("{}\n    at {}", self, self.range())
  }
}

impl std::error::Error for ResolutionError {}

impl PartialEq for ResolutionError {
  fn eq(&self, other: &Self) -> bool {
    match (self, other) {
      (
        Self::ResolverError {
          specifier: a,
          range: a_range,
          ..
        },
        Self::ResolverError {
          specifier: b,
          range: b_range,
          ..
        },
      ) => a == b && a_range == b_range,
      (
        Self::InvalidDowngrade {
          specifier: a,
          range: a_range,
          ..
        },
        Self::InvalidDowngrade {
          specifier: b,
          range: b_range,
          ..
        },
      )
      | (
        Self::InvalidLocalImport {
          specifier: a,
          range: a_range,
          ..
        },
        Self::InvalidLocalImport {
          specifier: b,
          range: b_range,
          ..
        },
      ) => a == b && a_range == b_range,
      (
        Self::InvalidSpecifier {
          error: a,
          range: a_range,
          ..
        },
        Self::InvalidSpecifier {
          error: b,
          range: b_range,
          ..
        },
      ) => a == b && a_range == b_range,
      _ => false,
    }
  }
}

impl Eq for ResolutionError {}

impl fmt::Display for ResolutionError {
  fn fmt(&self, f: &mut fmt::Formatter<'_>) -> fmt::Result {
    match self {
      Self::InvalidDowngrade { specifier, .. } => write!(f, "Modules imported via https are not allowed to import http modules.\n  Importing: {}", specifier),
      Self::InvalidLocalImport { specifier, .. } => write!(f, "Remote modules are not allowed to import local modules. Consider using a dynamic import instead.\n  Importing: {}", specifier),
      Self::ResolverError { error, .. } => error.fmt(f),
      Self::InvalidSpecifier { error, .. } => error.fmt(f),
    }
  }
}

#[derive(Debug, Clone, PartialEq)]
pub enum Resolved {
  None,
  Ok {
    specifier: ModuleSpecifier,
    kind: ModuleKind,
    range: Range,
  },
  Err(ResolutionError),
}

impl Resolved {
  pub fn from_resolve_response(
    response: ResolveResponse,
    range: Range,
    specifier: &str,
    remapped: bool,
  ) -> Self {
    match response {
      ResolveResponse::Specifier(specifier)
      | ResolveResponse::Esm(specifier) => Self::from_specifier_and_kind(
        specifier,
        ModuleKind::Esm,
        range,
        remapped,
      ),
      ResolveResponse::Amd(specifier) => Self::from_specifier_and_kind(
        specifier,
        ModuleKind::Amd,
        range,
        remapped,
      ),
      ResolveResponse::CommonJs(specifier) => Self::from_specifier_and_kind(
        specifier,
        ModuleKind::CommonJs,
        range,
        remapped,
      ),
      ResolveResponse::Script(specifier) => Self::from_specifier_and_kind(
        specifier,
        ModuleKind::Script,
        range,
        remapped,
      ),
      ResolveResponse::SystemJs(specifier) => Self::from_specifier_and_kind(
        specifier,
        ModuleKind::SystemJs,
        range,
        remapped,
      ),
      ResolveResponse::Umd(specifier) => Self::from_specifier_and_kind(
        specifier,
        ModuleKind::Umd,
        range,
        remapped,
      ),
      ResolveResponse::Err(err) => {
        let resolution_error =
          if let Some(specifier_error) = err.downcast_ref::<SpecifierError>() {
            ResolutionError::InvalidSpecifier {
              error: specifier_error.clone(),
              range,
            }
          } else {
            ResolutionError::ResolverError {
              error: Arc::new(err),
              specifier: specifier.to_string(),
              range,
            }
          };
        Self::Err(resolution_error)
      }
    }
  }

  fn from_specifier_and_kind(
    specifier: ModuleSpecifier,
    kind: ModuleKind,
    range: Range,
    remapped: bool,
  ) -> Self {
    let referrer_scheme = range.specifier.scheme();
    let specifier_scheme = specifier.scheme();
    if referrer_scheme == "https" && specifier_scheme == "http" {
      Resolved::Err(ResolutionError::InvalidDowngrade { specifier, range })
    } else if (referrer_scheme == "https" || referrer_scheme == "http")
      && !(specifier_scheme == "https" || specifier_scheme == "http")
      && !remapped
    {
      Resolved::Err(ResolutionError::InvalidLocalImport { specifier, range })
    } else {
      Resolved::Ok {
        specifier,
        kind,
        range,
      }
    }
  }

  #[cfg(feature = "rust")]
  pub fn includes(&self, position: &Position) -> Option<&Range> {
    match self {
      Self::Ok { range, .. } if range.includes(position) => Some(range),
      Self::Err(err) => {
        let range = err.range();
        if range.includes(position) {
          Some(range)
        } else {
          None
        }
      }
      _ => None,
    }
  }

  pub fn is_none(&self) -> bool {
    matches!(self, Self::None)
  }

  pub fn maybe_specifier(&self) -> Option<&ModuleSpecifier> {
    if let Self::Ok { specifier, .. } = self {
      Some(specifier)
    } else {
      None
    }
  }
}

impl Default for Resolved {
  fn default() -> Self {
    Self::None
  }
}

fn serialize_resolved<S>(
  resolved: &Resolved,
  serializer: S,
) -> Result<S::Ok, S::Error>
where
  S: Serializer,
{
  match resolved {
    Resolved::Ok {
      specifier, range, ..
    } => {
      let mut state = serializer.serialize_struct("ResolvedSpecifier", 2)?;
      state.serialize_field("specifier", specifier)?;
      state.serialize_field("span", range)?;
      state.end()
    }
    Resolved::Err(err) => {
      let mut state = serializer.serialize_struct("ResolvedError", 2)?;
      state.serialize_field("error", &err.to_string())?;
      state.serialize_field("span", err.range())?;
      state.end()
    }
    _ => Serialize::serialize(&serde_json::Value::Null, serializer),
  }
}

fn is_false(v: &bool) -> bool {
  !v
}

#[derive(Debug, Default, Clone, Serialize)]
#[serde(rename_all = "camelCase")]
pub struct Dependency {
  #[serde(
    rename = "code",
    skip_serializing_if = "Resolved::is_none",
    serialize_with = "serialize_resolved"
  )]
  pub maybe_code: Resolved,
  #[serde(
    rename = "type",
    skip_serializing_if = "Resolved::is_none",
    serialize_with = "serialize_resolved"
  )]
  pub maybe_type: Resolved,
  #[serde(skip_serializing_if = "is_false")]
  pub is_dynamic: bool,
  #[serde(rename = "assertType", skip_serializing_if = "Option::is_none")]
  pub maybe_assert_type: Option<String>,
}

#[cfg(feature = "rust")]
impl Dependency {
  /// Optionally return the module specifier in the module graph that points to
  /// the "code" dependency in the graph.
  pub fn get_code(&self) -> Option<&ModuleSpecifier> {
    self.maybe_code.maybe_specifier()
  }

  /// Optionally return the module specifier in the module graph that points to
  /// the type only dependency in the graph.
  pub fn get_type(&self) -> Option<&ModuleSpecifier> {
    self.maybe_type.maybe_specifier()
  }

  /// Check to see if the position falls within the range of the code or types
  /// entry for the dependency, returning a reference to the range if true,
  /// otherwise none.
  pub fn includes(&self, position: &Position) -> Option<&Range> {
    let code = self.maybe_code.includes(position);
    if code.is_none() {
      self.maybe_type.includes(position)
    } else {
      code
    }
  }
}

#[derive(Debug, Clone, Serialize, Deserialize, PartialEq)]
#[serde(rename_all = "camelCase")]
pub enum ModuleKind {
  /// An AMD module. Currently dependency analysis is not supported for these
  /// kinds of modules.
  Amd,
  /// An asserted module. The import location is required to determine what the
  /// asserted type is as well as a loader/runtime would want to ensure the
  /// `MediaType` matches the assertion. Dependency analysis does not occur on
  /// asserted modules.
  Asserted,
  /// Represents a module which is built in to a runtime. The module does not
  /// contain source and will have no dependencies.
  BuiltIn,
  /// A CommonJS module.
  CommonJs,
  /// An ECMAScript Module (JavaScript Module).
  Esm,
  /// Represents a module which is not statically analyzed and is only available
  /// at runtime. It is up to the implementor to ensure that the module is
  /// loaded and available as a dependency. The module does not contain source
  /// code and will have no dependencies.
  External,
  /// A JavaScript script module. A slight misnomer, but it allows "plain"
  /// scripts to be imported into the module graph, but without supporting any
  /// dependency analysis.
  Script,
  /// An injected module where any dependencies are asserted and no dependency
  /// analysis occurs. This allows external meta data files which add
  /// dependencies to be represented in the graph.
  Synthetic,
  /// A SystemJS module. Currently dependency analysis is not supported for
  /// these kinds of modules.
  SystemJs,
  /// A UMD (a combined CommonJS, AMD and script module). Currently dependency
  /// analysis is not supported for these kinds of modules.
  Umd,
}

fn is_media_type_unknown(media_type: &MediaType) -> bool {
  matches!(media_type, MediaType::Unknown)
}

#[derive(Debug, Clone, Serialize)]
#[serde(rename_all = "camelCase")]
pub struct Module {
  #[serde(
    skip_serializing_if = "BTreeMap::is_empty",
    serialize_with = "serialize_dependencies"
  )]
  pub dependencies: BTreeMap<String, Dependency>,
  pub kind: ModuleKind,
  #[serde(flatten, skip_serializing_if = "Option::is_none")]
  pub maybe_cache_info: Option<CacheInfo>,
  #[serde(rename = "checksum", skip_serializing_if = "Option::is_none")]
  pub maybe_checksum: Option<String>,
  #[serde(skip_serializing)]
  pub maybe_parsed_source: Option<ParsedSource>,
  #[serde(
    rename = "size",
    skip_serializing_if = "Option::is_none",
    serialize_with = "serialize_maybe_source"
  )]
  pub maybe_source: Option<Arc<str>>,
  #[serde(rename = "sourceMap", skip_serializing_if = "Option::is_none")]
  pub maybe_source_map: Option<Value>,
  #[serde(rename = "sourceMapUrl", skip_serializing_if = "Option::is_none")]
  pub maybe_source_map_url: Option<ModuleSpecifier>,
  #[serde(
    rename = "typesDependency",
    skip_serializing_if = "Option::is_none",
    serialize_with = "serialize_type_dependency"
  )]
  pub maybe_types_dependency: Option<(String, Resolved)>,
  #[serde(skip_serializing_if = "is_media_type_unknown")]
  pub media_type: MediaType,
  pub specifier: ModuleSpecifier,
}

impl Module {
  fn new(
    specifier: ModuleSpecifier,
    kind: ModuleKind,
    parsed_source: ParsedSource,
  ) -> Self {
    let source = parsed_source.text_info().text();
    let (maybe_source_map, maybe_source_map_url) =
      match parse_sourcemap(&specifier, &parsed_source) {
        Some(ParsedSourceMap::Url(url)) => (None, Some(url)),
        Some(ParsedSourceMap::Value(value)) => (Some(value), None),
        _ => (None, None),
      };
    Self {
      dependencies: Default::default(),
      kind,
      maybe_cache_info: None,
      maybe_checksum: None,
      maybe_parsed_source: Some(parsed_source),
      maybe_source: Some(source),
      maybe_source_map,
      maybe_source_map_url,
      maybe_types_dependency: None,
      media_type: MediaType::Unknown,
      specifier,
    }
  }

  pub fn new_without_source(
    specifier: ModuleSpecifier,
    kind: ModuleKind,
  ) -> Self {
    Self {
      dependencies: Default::default(),
      kind,
      maybe_cache_info: None,
      maybe_checksum: None,
      maybe_parsed_source: None,
      maybe_source: None,
      maybe_source_map: None,
      maybe_source_map_url: None,
      maybe_types_dependency: None,
      media_type: MediaType::Unknown,
      specifier,
    }
  }

  /// Create a synthetic module from a vector of type imports
  pub fn new_from_type_imports(
    specifier: ModuleSpecifier,
    type_imports: Vec<String>,
    maybe_resolver: Option<&dyn Resolver>,
  ) -> Self {
    let dependencies = type_imports
      .iter()
      .map(|type_import| {
        let referrer_range = Range {
          specifier: specifier.clone(),
          start: Position::zeroed(),
          end: Position::zeroed(),
        };
        let maybe_type = resolve(type_import, &referrer_range, maybe_resolver);
        (
          type_import.clone(),
          Dependency {
            is_dynamic: false,
            maybe_code: Resolved::None,
            maybe_type,
            maybe_assert_type: None,
          },
        )
      })
      .collect();
    Self {
      dependencies,
      kind: ModuleKind::Synthetic,
      maybe_cache_info: None,
      maybe_checksum: None,
      maybe_parsed_source: None,
      maybe_source: None,
      maybe_source_map: None,
      maybe_source_map_url: None,
      maybe_types_dependency: None,
      media_type: MediaType::Unknown,
      specifier,
    }
  }

  /// Return the size in bytes of the content of the module.
  pub fn size(&self) -> usize {
    self
      .maybe_source
      .as_ref()
      .map(|s| s.as_bytes().len())
      .unwrap_or(0)
  }
}

#[allow(clippy::large_enum_variant)]
#[derive(Debug)]
pub(crate) enum ModuleSlot {
  /// A module, with source code.
  Module(Module),
  /// When trying to load or parse the module, an error occurred.
  Err(ModuleGraphError),
  /// The module was requested but could not be loaded.
  Missing,
  /// An internal state set when loading a module asynchronously.
  Pending,
}

impl ModuleSlot {
  pub fn is_module(&self) -> bool {
    matches!(*self, Self::Module(_))
  }
}

#[cfg(feature = "rust")]
type ModuleResult = (
  ModuleSpecifier,
  Result<(ModuleSpecifier, ModuleKind, MediaType), ModuleGraphError>,
);

/// Convert a module slot entry into a result which contains the resolved
/// module specifier, module kind, and media type or the module graph error.
#[cfg(feature = "rust")]
fn to_result(
  (specifier, module_slot): (&ModuleSpecifier, &ModuleSlot),
) -> Option<ModuleResult> {
  match module_slot {
    ModuleSlot::Err(err) => Some((specifier.clone(), Err(err.clone()))),
    ModuleSlot::Missing => Some((
      specifier.clone(),
      Err(ModuleGraphError::Missing(specifier.clone())),
    )),
    ModuleSlot::Module(module) => Some((
      specifier.clone(),
      Ok((
        module.specifier.clone(),
        module.kind.clone(),
        module.media_type,
      )),
    )),
    _ => None,
  }
}

/// The structure which represents a module graph, which can be serialized as
/// well as "printed".  The roots of the graph represent the "starting" point
/// which can be located in the module "slots" in the graph. The graph also
/// contains any redirects where the requested module specifier was redirected
/// to another module specifier when being loaded.
#[derive(Debug, Serialize)]
pub struct ModuleGraph {
  #[serde(serialize_with = "serialize_roots")]
  pub roots: Vec<(ModuleSpecifier, ModuleKind)>,
  #[serde(skip_serializing)]
  maybe_locker: Option<Rc<RefCell<Box<dyn Locker>>>>,
  #[serde(serialize_with = "serialize_modules", rename = "modules")]
  pub(crate) module_slots: BTreeMap<ModuleSpecifier, ModuleSlot>,
  pub redirects: BTreeMap<ModuleSpecifier, ModuleSpecifier>,
}

impl ModuleGraph {
  fn new(
    roots: Vec<(ModuleSpecifier, ModuleKind)>,
    maybe_locker: Option<Rc<RefCell<Box<dyn Locker>>>>,
  ) -> Self {
    Self {
      roots,
      maybe_locker,
      module_slots: Default::default(),
      redirects: Default::default(),
    }
  }

  /// Returns `true` if the specifier resolves to a module within a graph,
  /// otherwise returns `false`.
  #[cfg(feature = "rust")]
  pub fn contains(&self, specifier: &ModuleSpecifier) -> bool {
    let specifier = self.resolve(specifier);
    self
      .module_slots
      .get(&specifier)
      .map_or(false, |ms| matches!(ms, ModuleSlot::Module(_)))
  }

  /// Returns any errors that are in the module graph.
  #[cfg(feature = "rust")]
  pub fn errors(&self) -> Vec<ModuleGraphError> {
    self
      .module_slots
      .iter()
      .filter_map(|(s, ms)| match ms {
        ModuleSlot::Err(err) => Some(err.clone()),
        ModuleSlot::Missing => Some(ModuleGraphError::Missing(s.clone())),
        _ => None,
      })
      .collect()
  }

  /// Get a module from the module graph, returning `None` if the module is not
  /// part of the graph, or if when loading the module it errored. If any module
  /// resolution error is needed, then use the `try_get()` method which will
  /// return any resolution error as the error in the result.
  #[cfg(feature = "rust")]
  pub fn get(&self, specifier: &ModuleSpecifier) -> Option<&Module> {
    let specifier = self.resolve(specifier);
    match self.module_slots.get(&specifier) {
      Some(ModuleSlot::Module(module)) => Some(module),
      _ => None,
    }
  }

  /// Determine if the graph sources are valid by calling the passed locker. If
  /// the integrity of all the sources passes or if there is no locker supplied
  /// the method results in an ok, otherwise returns an error which indicates
  /// the first specifier that failed the integrity check.
  pub fn lock(&self) -> Result<(), ModuleGraphError> {
    if let Some(locker) = &self.maybe_locker {
      let mut locker = locker.borrow_mut();
      for (_, module_slot) in self.module_slots.iter() {
        if let Some((specifier, source)) = match module_slot {
          ModuleSlot::Module(module) => module
            .maybe_source
            .as_ref()
            .map(|source| (&module.specifier, source.as_ref())),
          _ => None,
        } {
          if !locker.check_or_insert(specifier, source) {
            return Err(ModuleGraphError::InvalidSource(
              specifier.clone(),
              locker.get_filename(),
            ));
          }
        }
      }
    }
    Ok(())
  }

  /// Return a vector of references to ES module objects in the graph. Only ES
  /// modules that were fully resolved are present, as "errors" are omitted. If
  /// you need to know what errors are in the graph, use the `.errors()` method,
  /// or if you just need to check if everything is "ok" with the graph, use the
  /// `.valid()` method.
  #[cfg(feature = "rust")]
  pub fn modules(&self) -> Vec<&Module> {
    self
      .module_slots
      .iter()
      .filter_map(|(_, ms)| match ms {
        ModuleSlot::Module(m) if !matches!(m.kind, ModuleKind::Synthetic) => {
          Some(m)
        }
        _ => None,
      })
      .collect()
  }

  #[cfg(feature = "rust")]
  pub fn synthetic_modules(&self) -> Vec<&Module> {
    self
      .module_slots
      .iter()
      .filter_map(|(_, ms)| match ms {
        ModuleSlot::Module(m) if matches!(m.kind, ModuleKind::Synthetic) => {
          Some(m)
        }
        _ => None,
      })
      .collect()
  }

  /// Returns a map of the fully resolved dependency graph of the module graph.
  #[cfg(feature = "rust")]
  pub fn resolution_map(
    &self,
  ) -> HashMap<ModuleSpecifier, HashMap<String, Resolved>> {
    let mut map = HashMap::new();
    for (referrer, module_slot) in &self.module_slots {
      if let ModuleSlot::Module(module) = module_slot {
        let deps = module
          .dependencies
          .iter()
          .map(|(s, dep)| (s.clone(), dep.maybe_code.clone()))
          .collect();
        map.insert(referrer.clone(), deps);
      }
    }
    map
  }

  /// Resolve a specifier from the module graph following any possible redirects
  /// returning the "final" module.
  pub fn resolve(&self, specifier: &ModuleSpecifier) -> ModuleSpecifier {
    let mut redirected_specifier = specifier;
    let mut seen = HashSet::new();
    seen.insert(redirected_specifier);
    while let Some(specifier) = self.redirects.get(redirected_specifier) {
      if !seen.insert(specifier) {
        eprintln!("An infinite loop of redirections detected.\n  Original specifier: {}", specifier);
        break;
      }
      redirected_specifier = specifier;
      if seen.len() > 5 {
        eprintln!("An excessive number of redirections detected.\n  Original specifier: {}", specifier);
        break;
      }
    }
    redirected_specifier.clone()
  }

  /// Resolve a dependency of a referring module providing the string specifier
  /// of the dependency and returning an optional fully qualified module
  /// specifier.
  ///
  /// The `prefer_types` flags indicates if a type dependency is preferred over
  /// a code dependency. If `true`, a type dependency will be returned in favor
  /// of a code dependency. If `false` a code dependency will be returned in
  /// favor of a type dependency. The value should be set to `true` when
  /// resolving specifiers for type checking, or otherwise `false`.
  pub fn resolve_dependency(
    &self,
    specifier: &str,
    referrer: &ModuleSpecifier,
    prefer_types: bool,
  ) -> Option<&ModuleSpecifier> {
    let referrer = self.resolve(referrer);
    let referring_module_slot = self.module_slots.get(&referrer)?;
    let maybe_specifier =
      if let ModuleSlot::Module(referring_module) = referring_module_slot {
        let dependency = referring_module.dependencies.get(specifier)?;
        let (maybe_first, maybe_second) = if prefer_types {
          (&dependency.maybe_type, &dependency.maybe_code)
        } else {
          (&dependency.maybe_code, &dependency.maybe_type)
        };
        if let Some(specifier) = maybe_first
          .maybe_specifier()
          .or_else(|| maybe_second.maybe_specifier())
        {
          if prefer_types {
            Some(
              self
                .resolve_types_dependency(specifier)
                .unwrap_or(specifier),
            )
          } else {
            Some(specifier)
          }
        } else {
          None
        }
      } else {
        None
      };
    // Even if we resolved the specifier, it doesn't mean the module is actually
    // there, and so we will return the final final specifier.
    let specifier = maybe_specifier?;
    match self.module_slots.get(&self.resolve(specifier)) {
      Some(ModuleSlot::Module(m)) => Some(&m.specifier),
      _ => None,
    }
  }

  /// For a given specifier, return optionally if it has a types only dependency
  /// assigned on the module. This occurs when there is a header or text in the
  /// module that assigns expresses the types only dependency.
  fn resolve_types_dependency(
    &self,
    specifier: &ModuleSpecifier,
  ) -> Option<&ModuleSpecifier> {
    if let Some(ModuleSlot::Module(module)) = self.module_slots.get(specifier) {
      if let Some((_, Resolved::Ok { specifier, .. })) =
        &module.maybe_types_dependency
      {
        return Some(specifier);
      }
    }
    None
  }

  fn set_checksums(&mut self) {
    if let Some(locker) = &self.maybe_locker {
      let locker = locker.borrow();
      for (_, module_slot) in self.module_slots.iter_mut() {
        if let ModuleSlot::Module(module) = module_slot {
          module.maybe_checksum =
            module.maybe_source.as_ref().map(|s| locker.get_checksum(s));
        }
      }
    }
  }

  /// Return a map representation of the specifiers in the graph, where each key
  /// is a module specifier and each value is a result that contains a tuple of
  /// the module specifier, module kind, and media type, or the module graph
  /// error.
  #[cfg(feature = "rust")]
  pub fn specifiers(
    &self,
  ) -> HashMap<
    ModuleSpecifier,
    Result<(ModuleSpecifier, ModuleKind, MediaType), ModuleGraphError>,
  > {
    let mut map: HashMap<
      ModuleSpecifier,
      Result<(ModuleSpecifier, ModuleKind, MediaType), ModuleGraphError>,
    > = self.module_slots.iter().filter_map(to_result).collect();
    for (specifier, found) in &self.redirects {
      map.insert(specifier.clone(), map.get(found).unwrap().clone());
    }
    map
  }

  /// Retrieve a module from the module graph. If the module identified as a
  /// dependency of the graph, but resolving or loading that module resulted in
  /// an error, the error will be returned as the `Err` of the result. If the
  /// module is not part of the graph, or the module is missing from the graph,
  /// the result will be `Ok` with the option of the module.
  pub fn try_get(
    &self,
    specifier: &ModuleSpecifier,
  ) -> Result<Option<&Module>, ModuleGraphError> {
    let specifier = self.resolve(specifier);
    match self.module_slots.get(&specifier) {
      Some(ModuleSlot::Module(module)) => Ok(Some(module)),
      Some(ModuleSlot::Err(err)) => Err(err.clone()),
      Some(ModuleSlot::Missing) => {
        Err(ModuleGraphError::Missing(specifier.clone()))
      }
      _ => Ok(None),
    }
  }

  /// Walk the graph from the root, checking to see if there are any module
  /// graph errors on non-type only, non-dynamic imports. The first error is
  /// returned as as error result, otherwise ok if there are no errors.
  #[cfg(feature = "rust")]
  pub fn valid(&self) -> Result<(), ModuleGraphError> {
    self.validate(false)
  }

  /// Walk the graph from the root, checking to see if there are any module
  /// graph errors on non-dynamic imports that are type only related. The first
  /// error is returned as an error result, otherwise ok if there are no errors.
  ///
  /// This is designed to be used in cases where the graph needs to be validated
  /// from a type checking perspective, prior to type checking the graph.
  #[cfg(feature = "rust")]
  pub fn valid_types_only(&self) -> Result<(), ModuleGraphError> {
    self.validate(true)
  }

  #[cfg(feature = "rust")]
  fn validate(&self, types_only: bool) -> Result<(), ModuleGraphError> {
    fn validate<F>(
      specifier: &ModuleSpecifier,
      types_only: bool,
      is_type: bool,
      seen: &mut HashSet<ModuleSpecifier>,
      get_module: &F,
    ) -> Result<(), ModuleGraphError>
    where
      F: Fn(&ModuleSpecifier) -> Result<Option<Module>, ModuleGraphError>,
    {
      if seen.contains(specifier) {
        return Ok(());
      }
      seen.insert(specifier.clone());
      let should_error = (is_type && types_only) || (!is_type && !types_only);
      match get_module(specifier) {
        Ok(Some(module)) => {
          if let Some((_, Resolved::Ok { specifier, .. })) =
            &module.maybe_types_dependency
          {
            validate(specifier, types_only, true, seen, get_module)?;
          }
          for dep in module.dependencies.values() {
            if !dep.is_dynamic {
              // TODO(@kitsonk) eliminate duplication with maybe_code below
              match &dep.maybe_type {
                Resolved::Ok { specifier, .. } => {
                  validate(specifier, types_only, true, seen, get_module)?
                }
                Resolved::Err(err) if types_only => {
                  return Err(err.into());
                }
                _ => (),
              }
              match &dep.maybe_code {
                Resolved::Ok { specifier, .. } => {
                  validate(specifier, types_only, false, seen, get_module)?
                }
                Resolved::Err(err) if !types_only => {
                  return Err(err.into());
                }
                _ => (),
              }
            }
          }
          Ok(())
        }
        Ok(None) if should_error => {
          Err(ModuleGraphError::Missing(specifier.clone()))
        }
        Err(err) if should_error => Err(err),
        _ => Ok(()),
      }
    }

    let mut seen = HashSet::new();
    for (root, _) in &self.roots {
      validate(root, types_only, false, &mut seen, &|s| {
        self.try_get(s).map(|o| o.cloned())
      })?;
    }
    Ok(())
  }
}

/// Resolve a string specifier from a referring module, using the resolver if
/// present, returning the resolution result.
fn resolve(
  specifier: &str,
  referrer_range: &Range,
  maybe_resolver: Option<&dyn Resolver>,
) -> Resolved {
  if let Some(resolver) = maybe_resolver {
    let response = resolver.resolve(specifier, &referrer_range.specifier);
    Resolved::from_resolve_response(
      response,
      referrer_range.clone(),
      specifier,
      true,
    )
  } else {
    let response = resolve_import(specifier, &referrer_range.specifier).into();
    Resolved::from_resolve_response(
      response,
      referrer_range.clone(),
      specifier,
      false,
    )
  }
}

/// With the provided information, parse a module and return its "module slot"
#[allow(clippy::too_many_arguments)]
pub(crate) fn parse_module(
  specifier: &ModuleSpecifier,
  maybe_headers: Option<&HashMap<String, String>>,
<<<<<<< HEAD
  content: String,
=======
  content: Arc<str>,
>>>>>>> 35e7e523
  maybe_assert_type: Option<&str>,
  maybe_kind: Option<&ModuleKind>,
  maybe_resolver: Option<&dyn Resolver>,
  source_parser: &dyn SourceParser,
  is_root: bool,
  is_dynamic_branch: bool,
) -> ModuleSlot {
  let media_type = get_media_type(specifier, maybe_headers);

  let content = content.into();

  // here we check any media types that should have assertions made against them
  // if they aren't the root and add them to the graph, otherwise we continue
  if media_type == MediaType::Json
    && (is_root
      || is_dynamic_branch
      || matches!(maybe_assert_type, Some("json")))
  {
    return ModuleSlot::Module(Module {
      dependencies: Default::default(),
      kind: ModuleKind::Asserted,
      maybe_cache_info: None,
      maybe_checksum: None,
      maybe_parsed_source: None,
      maybe_source: Some(content),
      maybe_source_map: None,
      maybe_source_map_url: None,
      maybe_types_dependency: None,
      media_type: MediaType::Json,
      specifier: specifier.clone(),
    });
  }

  match maybe_assert_type {
    Some("json") => {
      return ModuleSlot::Err(ModuleGraphError::InvalidTypeAssertion {
        specifier: specifier.clone(),
        actual_media_type: media_type,
        expected_media_type: MediaType::Json,
      })
    }
    Some(assert_type) => {
      return ModuleSlot::Err(ModuleGraphError::UnsupportedImportAssertionType(
        specifier.clone(),
        assert_type.to_string(),
      ))
    }
    _ => (),
  }

  // Here we check for known ES Modules that we will analyze the dependencies of
  match &media_type {
    MediaType::JavaScript
    | MediaType::Mjs
    | MediaType::Cjs
    | MediaType::Jsx
    | MediaType::TypeScript
    | MediaType::Mts
    | MediaType::Cts
    | MediaType::Tsx
    | MediaType::Dts
    | MediaType::Dmts
    | MediaType::Dcts => {
      // Parse the module and start analyzing the module.
      match source_parser.parse_module(specifier, content, media_type) {
        Ok(parsed_source) => {
          // Return the module as a valid module
          ModuleSlot::Module(parse_module_from_ast(
            specifier,
            maybe_kind.unwrap_or(&ModuleKind::Esm),
            maybe_headers,
            &parsed_source,
            maybe_resolver,
          ))
        }
        Err(diagnostic) => ModuleSlot::Err(ModuleGraphError::ParseErr(
          specifier.clone(),
          diagnostic,
        )),
      }
    }
    MediaType::Unknown if is_root => {
      match source_parser.parse_module(
        specifier,
        content,
        MediaType::JavaScript,
      ) {
        Ok(parsed_source) => {
          // Return the module as a valid module
          ModuleSlot::Module(parse_module_from_ast(
            specifier,
            maybe_kind.unwrap_or(&ModuleKind::Esm),
            maybe_headers,
            &parsed_source,
            maybe_resolver,
          ))
        }
        Err(diagnostic) => ModuleSlot::Err(ModuleGraphError::ParseErr(
          specifier.clone(),
          diagnostic,
        )),
      }
    }
    _ => ModuleSlot::Err(ModuleGraphError::UnsupportedMediaType(
      specifier.clone(),
      media_type,
    )),
  }
}

pub(crate) fn parse_module_from_ast(
  specifier: &ModuleSpecifier,
  kind: &ModuleKind,
  maybe_headers: Option<&HashMap<String, String>>,
  parsed_source: &ParsedSource,
  maybe_resolver: Option<&dyn Resolver>,
) -> Module {
  // Init the module and determine its media type
  let mut module =
    Module::new(specifier.clone(), kind.clone(), parsed_source.clone());
  module.media_type = get_media_type(specifier, maybe_headers);

  // Analyze the TypeScript triple-slash references
  for reference in analyze_ts_references(parsed_source) {
    match reference {
      ast::TypeScriptReference::Path(specifier, range) => {
        let range =
          Range::from_source_range(&module.specifier, parsed_source, &range);
        let resolved_dependency = resolve(&specifier, &range, maybe_resolver);
        let dep = module.dependencies.entry(specifier).or_default();
        dep.maybe_code = resolved_dependency;
      }
      ast::TypeScriptReference::Types(specifier, range) => {
        let range =
          Range::from_source_range(&module.specifier, parsed_source, &range);
        let resolved_dependency = resolve(&specifier, &range, maybe_resolver);
        if is_untyped(&module.media_type) {
          module.maybe_types_dependency =
            Some((specifier, resolved_dependency));
        } else {
          let dep = module.dependencies.entry(specifier).or_default();
          dep.maybe_type = resolved_dependency;
        }
      }
    }
  }

  // Analyze any JSX Import Source pragma
  if let Some((import_source, range)) =
    analyze_jsx_import_sources(parsed_source)
  {
    let jsx_import_source_module = maybe_resolver
      .map(|r| r.jsx_import_source_module())
      .unwrap_or(DEFAULT_JSX_IMPORT_SOURCE_MODULE);
    let specifier = format!("{}/{}", import_source, jsx_import_source_module);
    let range =
      Range::from_source_range(&module.specifier, parsed_source, &range);
    let resolved_dependency = resolve(&specifier, &range, maybe_resolver);
    let dep = module.dependencies.entry(specifier).or_default();
    dep.maybe_code = resolved_dependency;
  }

  // Analyze any JSDoc type imports
  // We only analyze these on JavaScript types of modules, since they are
  // ignored by TypeScript when type checking anyway and really shouldn't be
  // there, but some people do strange things.
  if matches!(
    module.media_type,
    MediaType::JavaScript | MediaType::Jsx | MediaType::Mjs | MediaType::Cjs
  ) {
    for (import_source, range) in analyze_jsdoc_imports(parsed_source) {
      let range =
        Range::from_source_range(&module.specifier, parsed_source, &range);
      let resolved_dependency = resolve(&import_source, &range, maybe_resolver);
      let dep = module.dependencies.entry(import_source).or_default();
      dep.maybe_type = resolved_dependency;
    }
  }

  // Analyze the X-TypeScript-Types header
  if module.maybe_types_dependency.is_none() {
    if let Some(headers) = maybe_headers {
      if let Some(types_header) = headers.get("x-typescript-types") {
        let range = Range {
          specifier: module.specifier.clone(),
          start: Position::zeroed(),
          end: Position::zeroed(),
        };
        let resolved_dependency = resolve(types_header, &range, maybe_resolver);
        module.maybe_types_dependency =
          Some((types_header.clone(), resolved_dependency));
      }
    }
  }

  // Use resolve_types from maybe_resolver
  if let Some(resolver) = maybe_resolver {
    // this will only get called if there is no other types dependency and
    // the media type is untyped.
    if module.maybe_types_dependency.is_none() && is_untyped(&module.media_type)
    {
      module.maybe_types_dependency =
        match resolver.resolve_types(&module.specifier) {
          Ok(Some((specifier, maybe_range))) => Some((
            module.specifier.to_string(),
            Resolved::Ok {
              specifier: specifier.clone(),
              kind: kind.clone(),
              range: maybe_range.unwrap_or_else(|| Range {
                specifier,
                start: Position::zeroed(),
                end: Position::zeroed(),
              }),
            },
          )),
          Ok(None) => None,
          Err(err) => Some((
            module.specifier.to_string(),
            Resolved::Err(ResolutionError::ResolverError {
              error: Arc::new(err),
              specifier: module.specifier.to_string(),
              range: Range {
                specifier: module.specifier.clone(),
                start: Position::zeroed(),
                end: Position::zeroed(),
              },
            }),
          )),
        };
    }
  }

  // Analyze ES dependencies
  let descriptors = analyze_dependencies(parsed_source);
  for desc in descriptors {
    let dep = module
      .dependencies
      .entry(desc.specifier.to_string())
      .or_default();
    dep.is_dynamic = desc.is_dynamic;
    dep.maybe_assert_type = desc.import_assertions.get("type").cloned();
    let resolved_dependency = resolve(
      &desc.specifier,
      &Range::from_source_range(
        &module.specifier,
        parsed_source,
        &desc.specifier_range,
      ),
      maybe_resolver,
    );
    if matches!(
      desc.kind,
      DependencyKind::ImportType | DependencyKind::ExportType
    ) {
      dep.maybe_type = resolved_dependency;
    } else {
      dep.maybe_code = resolved_dependency;
    }
    let specifier = module.specifier.clone();
    let maybe_type = analyze_deno_types(&desc)
      .map(|(text, range)| {
        resolve(
          &text,
          &Range::from_source_range(&specifier, parsed_source, &range),
          maybe_resolver,
        )
      })
      .unwrap_or_else(|| Resolved::None);
    if dep.maybe_type.is_none() {
      dep.maybe_type = maybe_type
    }
  }

  // Return the module as a valid module
  module
}

fn get_media_type(
  specifier: &ModuleSpecifier,
  maybe_headers: Option<&HashMap<String, String>>,
) -> MediaType {
  if let Some(headers) = maybe_headers {
    if let Some(content_type) = headers.get("content-type") {
      MediaType::from_content_type(specifier, content_type)
    } else {
      MediaType::from(specifier)
    }
  } else {
    MediaType::from(specifier)
  }
}

/// Determine if a media type is "untyped" and should be checked to see if there
/// are types provided.
fn is_untyped(media_type: &MediaType) -> bool {
  matches!(
    media_type,
    MediaType::JavaScript | MediaType::Jsx | MediaType::Mjs | MediaType::Cjs
  )
}

/// The kind of build to perform.
pub(crate) enum BuildKind {
  /// All types of dependencies should be analyzed and included in the graph.
  All,
  /// Only code dependencies should be analyzed and included in the graph. This
  /// is useful when transpiling and running code, but not caring about type
  /// only dependnecies.
  CodeOnly,
  /// Only type dependencies should be analyzed and included in the graph. This
  /// is useful when assessing types, like documentation or type checking, when
  /// the code will not be executed.
  TypesOnly,
}

pub type LoadWithSpecifierFuture = Pin<
  Box<dyn Future<Output = (ModuleSpecifier, ModuleKind, LoadResult)> + 'static>,
>;

pub(crate) struct Builder<'a> {
  in_dynamic_branch: bool,
  graph: ModuleGraph,
  loader: &'a mut dyn Loader,
  maybe_resolver: Option<&'a dyn Resolver>,
  pending: FuturesUnordered<LoadWithSpecifierFuture>,
  pending_assert_types: HashMap<ModuleSpecifier, HashSet<Option<String>>>,
  dynamic_branches: HashMap<ModuleSpecifier, (ModuleKind, Option<String>)>,
  source_parser: &'a dyn SourceParser,
  maybe_reporter: Option<&'a dyn Reporter>,
}

impl<'a> Builder<'a> {
  pub fn new(
    roots: Vec<(ModuleSpecifier, ModuleKind)>,
    is_dynamic_root: bool,
    loader: &'a mut dyn Loader,
    maybe_resolver: Option<&'a dyn Resolver>,
    maybe_locker: Option<Rc<RefCell<Box<dyn Locker>>>>,
    source_parser: &'a dyn SourceParser,
    maybe_reporter: Option<&'a dyn Reporter>,
  ) -> Self {
    Self {
      in_dynamic_branch: is_dynamic_root,
      graph: ModuleGraph::new(roots, maybe_locker),
      loader,
      maybe_resolver,
      pending: FuturesUnordered::new(),
      pending_assert_types: HashMap::new(),
      dynamic_branches: HashMap::new(),
      source_parser,
      maybe_reporter,
    }
  }

  pub async fn build(
    mut self,
    build_kind: BuildKind,
    maybe_type_imports: Option<Vec<(ModuleSpecifier, Vec<String>)>>,
  ) -> ModuleGraph {
    let roots = self.graph.roots.clone();
    for (root, kind) in roots {
      self.load(&root, &kind, self.in_dynamic_branch, None);
    }

    // Process any type imports that are being added to the graph.
    if let Some(imports) = maybe_type_imports {
      for (referrer, type_imports) in imports {
        let synthetic_module = Module::new_from_type_imports(
          referrer.clone(),
          type_imports,
          self.maybe_resolver,
        );
        for dep in synthetic_module.dependencies.values() {
          if let Resolved::Ok {
            specifier, kind, ..
          } = &dep.maybe_type
          {
            self.load(specifier, kind, self.in_dynamic_branch, None);
          }
        }
        self
          .graph
          .module_slots
          .insert(referrer, ModuleSlot::Module(synthetic_module));
      }
    }

    loop {
      let specifier = match self.pending.next().await {
        Some((specifier, kind, Ok(Some(response)))) => {
          let assert_types =
            self.pending_assert_types.remove(&specifier).unwrap();
          self.visit(&specifier, &kind, response, &build_kind, assert_types);
          Some(specifier)
        }
        Some((specifier, _, Ok(None))) => {
          self
            .graph
            .module_slots
            .insert(specifier.clone(), ModuleSlot::Missing);
          Some(specifier)
        }
        Some((specifier, _, Err(err))) => {
          self.graph.module_slots.insert(
            specifier.clone(),
            ModuleSlot::Err(ModuleGraphError::LoadingErr(
              specifier.clone(),
              Arc::new(err),
            )),
          );
          Some(specifier)
        }
        _ => None,
      };
      if let (Some(specifier), Some(reporter)) =
        (specifier, self.maybe_reporter)
      {
        let modules_total = self.graph.module_slots.len();
        let modules_done = modules_total - self.pending.len();
        reporter.on_load(&specifier, modules_done, modules_total);
      }
      if self.pending.is_empty() {
        // Start visiting queued up dynamic branches. We do this in a separate
        // pass after all static dependencies have been visited because:
        // - If a module is both statically and dynamically imported, we want
        //   the static import to take precedence and only load it with
        //   `is_dynamic: false`.
        // - It's more convenient for tracking whether or not we are currently
        //   visiting a dynamic branch.
        if !self.in_dynamic_branch {
          self.in_dynamic_branch = true;
          for (specifier, (kind, maybe_assert_type)) in
            std::mem::take(&mut self.dynamic_branches)
          {
            if !self.graph.module_slots.contains_key(&specifier) {
              self.load(&specifier, &kind, true, maybe_assert_type.as_deref());
            }
          }
        } else {
          break;
        }
      }
    }

    // Enrich with cache info from the loader
    for slot in self.graph.module_slots.values_mut() {
      if let ModuleSlot::Module(ref mut module) = slot {
        if !matches!(module.kind, ModuleKind::Synthetic) {
          module.maybe_cache_info =
            self.loader.get_cache_info(&module.specifier);
        }
      }
    }
    // Enrich with checksums from locker
    self.graph.set_checksums();

    self.graph
  }

  /// Checks if the specifier is redirected or not and updates any redirects in
  /// the graph.
  fn check_specifier(
    &mut self,
    requested_specifier: &ModuleSpecifier,
    specifier: &ModuleSpecifier,
  ) {
    // If the response was redirected, then we add the module to the redirects
    if requested_specifier != specifier {
      // remove a potentially pending redirect that will never resolve
      if let Some(slot) = self.graph.module_slots.get(requested_specifier) {
        if matches!(slot, ModuleSlot::Pending) {
          self.graph.module_slots.remove(requested_specifier);
        }
      }
      self
        .graph
        .redirects
        .insert(requested_specifier.clone(), specifier.clone());
    }
  }

  /// Enqueue a request to load the specifier via the loader.
  fn load(
    &mut self,
    specifier: &ModuleSpecifier,
    kind: &ModuleKind,
    is_dynamic: bool,
    maybe_assert_type: Option<&str>,
  ) {
    let specifier = self.graph.redirects.get(specifier).unwrap_or(specifier);
    let assert_types = self
      .pending_assert_types
      .entry(specifier.clone())
      .or_default();
    assert_types.insert(maybe_assert_type.map(String::from));
    if !self.graph.module_slots.contains_key(specifier) {
      self
        .graph
        .module_slots
        .insert(specifier.clone(), ModuleSlot::Pending);
      let specifier = specifier.clone();
      let kind = kind.clone();
      let fut = self
        .loader
        .load(&specifier, is_dynamic)
        .map(move |res| (specifier, kind, res));
      self.pending.push(Box::pin(fut));
    }
  }

  fn roots_contain(&self, specifier: &ModuleSpecifier) -> bool {
    for (root, _) in &self.graph.roots {
      if root == specifier {
        return true;
      }
    }
    false
  }

  fn visit(
    &mut self,
    requested_specifier: &ModuleSpecifier,
    kind: &ModuleKind,
    response: LoadResponse,
    build_kind: &BuildKind,
    assert_types: HashSet<Option<String>>,
  ) {
    let (specifier, module_slot) = match response {
      LoadResponse::BuiltIn { specifier } => {
        self.check_specifier(requested_specifier, &specifier);
        let module_slot = if assert_types.len() != 1 {
          ModuleSlot::Err(ModuleGraphError::ConflictingAssertions(
            specifier.clone(),
          ))
        } else {
          ModuleSlot::Module(Module::new_without_source(
            specifier.clone(),
            ModuleKind::BuiltIn,
          ))
        };
        (specifier, module_slot)
      }
      LoadResponse::External { specifier } => {
        self.check_specifier(requested_specifier, &specifier);
        let module_slot = if assert_types.len() != 1 {
          ModuleSlot::Err(ModuleGraphError::ConflictingAssertions(
            specifier.clone(),
          ))
        } else {
          ModuleSlot::Module(Module::new_without_source(
            specifier.clone(),
            ModuleKind::External,
          ))
        };
        (specifier, module_slot)
      }
      LoadResponse::Module {
        specifier,
        content,
        maybe_headers,
      } => {
        self.check_specifier(requested_specifier, &specifier);
        let module_slot = if assert_types.len() != 1 {
          ModuleSlot::Err(ModuleGraphError::ConflictingAssertions(
            specifier.clone(),
          ))
        } else {
          self.visit_module(
            &specifier,
            kind,
            maybe_headers.as_ref(),
            content,
            build_kind,
            assert_types.into_iter().next().unwrap(),
          )
        };
        (specifier, module_slot)
      }
    };
    self.graph.module_slots.insert(specifier, module_slot);
  }

  /// Visit a module, parsing it and resolving any dependencies.
  fn visit_module(
    &mut self,
    specifier: &ModuleSpecifier,
    kind: &ModuleKind,
    maybe_headers: Option<&HashMap<String, String>>,
<<<<<<< HEAD
    content: String,
=======
    content: Arc<str>,
>>>>>>> 35e7e523
    build_kind: &BuildKind,
    maybe_assert_type: Option<String>,
  ) -> ModuleSlot {
    use std::borrow::BorrowMut;
    let is_root = self.roots_contain(specifier);

    let mut module_slot = parse_module(
      specifier,
      maybe_headers,
      content,
      maybe_assert_type.as_deref(),
      Some(kind),
      self.maybe_resolver,
      self.source_parser,
      is_root,
      self.in_dynamic_branch,
    );

    if let ModuleSlot::Module(module) = module_slot.borrow_mut() {
      if matches!(build_kind, BuildKind::All | BuildKind::CodeOnly)
        || module.maybe_types_dependency.is_none()
      {
        for dep in module.dependencies.values_mut() {
          if matches!(build_kind, BuildKind::All | BuildKind::CodeOnly)
            || dep.maybe_type.is_none()
          {
            if let Resolved::Ok {
              specifier, kind, ..
            } = &dep.maybe_code
            {
              if dep.is_dynamic && !self.in_dynamic_branch {
                self.dynamic_branches.insert(
                  specifier.clone(),
                  (kind.clone(), dep.maybe_assert_type.clone()),
                );
              } else {
                self.load(
                  specifier,
                  kind,
                  self.in_dynamic_branch,
                  dep.maybe_assert_type.as_deref(),
                );
              }
            }
          } else {
            dep.maybe_code = Resolved::None;
          }

          if matches!(build_kind, BuildKind::All | BuildKind::TypesOnly) {
            if let Resolved::Ok {
              specifier, kind, ..
            } = &dep.maybe_type
            {
              if dep.is_dynamic && !self.in_dynamic_branch {
                self.dynamic_branches.insert(
                  specifier.clone(),
                  (kind.clone(), dep.maybe_assert_type.clone()),
                );
              } else {
                self.load(
                  specifier,
                  kind,
                  self.in_dynamic_branch,
                  dep.maybe_assert_type.as_deref(),
                );
              }
            }
          } else {
            dep.maybe_type = Resolved::None;
          }
        }
      } else {
        module.dependencies.clear();
      }

      if matches!(build_kind, BuildKind::All | BuildKind::TypesOnly) {
        if let Some((
          _,
          Resolved::Ok {
            specifier, kind, ..
          },
        )) = &module.maybe_types_dependency
        {
          self.load(specifier, kind, false, None);
        }
      } else {
        module.maybe_types_dependency = None;
      }
    }
    module_slot
  }
}

struct SerializeableResolved<'a>(&'a Resolved);

impl<'a> Serialize for SerializeableResolved<'a> {
  fn serialize<S>(&self, serializer: S) -> Result<S::Ok, S::Error>
  where
    S: Serializer,
  {
    serialize_resolved(self.0, serializer)
  }
}

struct SerializeableDependency<'a>(&'a str, &'a Dependency);

impl<'a> Serialize for SerializeableDependency<'a> {
  fn serialize<S>(&self, serializer: S) -> Result<S::Ok, S::Error>
  where
    S: Serializer,
  {
    let mut map = serializer.serialize_map(None)?;
    map.serialize_entry("specifier", self.0)?;
    if !self.1.maybe_code.is_none() {
      let serializeable_resolved = SerializeableResolved(&self.1.maybe_code);
      map.serialize_entry("code", &serializeable_resolved)?;
    }
    if !self.1.maybe_type.is_none() {
      let serializeable_resolved = SerializeableResolved(&self.1.maybe_type);
      map.serialize_entry("type", &serializeable_resolved)?;
    }
    if self.1.is_dynamic {
      map.serialize_entry("isDynamic", &self.1.is_dynamic)?;
    }
    if self.1.maybe_assert_type.is_some() {
      map.serialize_entry("assertionType", &self.1.maybe_assert_type)?;
    }
    map.end()
  }
}

fn serialize_dependencies<S>(
  dependencies: &BTreeMap<String, Dependency>,
  serializer: S,
) -> Result<S::Ok, S::Error>
where
  S: Serializer,
{
  let mut seq = serializer.serialize_seq(Some(dependencies.iter().count()))?;
  for (specifier_str, dep) in dependencies.iter() {
    let serializeable_dependency = SerializeableDependency(specifier_str, dep);
    seq.serialize_element(&serializeable_dependency)?;
  }
  seq.end()
}

struct SerializeableModuleSlot<'a>(&'a ModuleSpecifier, &'a ModuleSlot);

impl<'a> Serialize for SerializeableModuleSlot<'a> {
  fn serialize<S>(&self, serializer: S) -> Result<S::Ok, S::Error>
  where
    S: Serializer,
  {
    match self.1 {
      ModuleSlot::Module(module) => Serialize::serialize(module, serializer),
      ModuleSlot::Err(err) => {
        let mut state = serializer.serialize_struct("ModuleSlot", 2)?;
        state.serialize_field("specifier", self.0)?;
        state.serialize_field("error", &err.to_string())?;
        state.end()
      }
      ModuleSlot::Missing => {
        let mut state = serializer.serialize_struct("ModuleSlot", 2)?;
        state.serialize_field("specifier", self.0)?;
        state.serialize_field(
          "error",
          "The module was missing and could not be loaded.",
        )?;
        state.end()
      }
      ModuleSlot::Pending => {
        let mut state = serializer.serialize_struct("ModuleSlot", 2)?;
        state.serialize_field("specifier", self.0)?;
        state.serialize_field(
          "error",
          "[INTERNAL ERROR] A pending module load never completed.",
        )?;
        state.end()
      }
    }
  }
}

fn serialize_modules<S>(
  modules: &BTreeMap<ModuleSpecifier, ModuleSlot>,
  serializer: S,
) -> Result<S::Ok, S::Error>
where
  S: Serializer,
{
  let mut seq = serializer.serialize_seq(Some(modules.iter().count()))?;
  for (specifier, slot) in modules.iter() {
    let serializeable_module_slot = SerializeableModuleSlot(specifier, slot);
    seq.serialize_element(&serializeable_module_slot)?;
  }
  seq.end()
}

fn serialize_roots<S>(
  roots: &[(ModuleSpecifier, ModuleKind)],
  serializer: S,
) -> Result<S::Ok, S::Error>
where
  S: Serializer,
{
  let mut seq = serializer.serialize_seq(Some(roots.len()))?;
  for (specifier, _) in roots {
    seq.serialize_element(specifier)?;
  }
  seq.end()
}

pub(crate) fn serialize_type_dependency<S>(
  maybe_types_dependency: &Option<(String, Resolved)>,
  serializer: S,
) -> Result<S::Ok, S::Error>
where
  S: Serializer,
{
  match *maybe_types_dependency {
    Some((ref specifier, ref resolved)) => {
      let mut state = serializer.serialize_struct("TypesDependency", 2)?;
      state.serialize_field("specifier", specifier)?;
      let serializeable_resolved = SerializeableResolved(resolved);
      state.serialize_field("dependency", &serializeable_resolved)?;
      state.end()
    }
    None => serializer.serialize_none(),
  }
}

fn serialize_maybe_source<S>(
  source: &Option<Arc<str>>,
  serializer: S,
) -> Result<S::Ok, S::Error>
where
  S: Serializer,
{
  if let Some(source) = source {
    serializer.serialize_u32(source.len() as u32)
  } else {
    serializer.serialize_none()
  }
}

#[cfg(test)]
mod tests {
  use super::*;
  use crate::ast::DefaultSourceParser;
  use url::Url;

  #[test]
  fn test_range_includes() {
    let range = Range {
      specifier: ModuleSpecifier::parse("file:///a.ts").unwrap(),
      start: Position {
        line: 1,
        character: 20,
      },
      end: Position {
        line: 1,
        character: 30,
      },
    };
    assert!(range.includes(&Position {
      line: 1,
      character: 20
    }));
    assert!(range.includes(&Position {
      line: 1,
      character: 25
    }));
    assert!(range.includes(&Position {
      line: 1,
      character: 30
    }));
    assert!(!range.includes(&Position {
      line: 0,
      character: 25
    }));
    assert!(!range.includes(&Position {
      line: 2,
      character: 25
    }));
  }

  #[test]
  fn test_module_dependency_includes() {
    let specifier = ModuleSpecifier::parse("file:///a.ts").unwrap();
    let source_parser = ast::DefaultSourceParser::default();
<<<<<<< HEAD
    let content = r#"import * as b from "./b.ts";"#.to_string();
=======
    let content = r#"import * as b from "./b.ts";"#;
>>>>>>> 35e7e523
    let slot = parse_module(
      &specifier,
      None,
      content.into(),
      None,
      Some(&ModuleKind::Esm),
      None,
      &source_parser,
      true,
      false,
    );
    if let ModuleSlot::Module(module) = slot {
      let maybe_dependency = module.dependencies.values().find_map(|d| {
        d.includes(&Position {
          line: 0,
          character: 21,
        })
        .map(|r| (d, r))
      });
      assert!(maybe_dependency.is_some());
      let (dependency, range) = maybe_dependency.unwrap();
      assert_eq!(
        dependency.maybe_code,
        Resolved::Ok {
          specifier: ModuleSpecifier::parse("file:///b.ts").unwrap(),
          kind: ModuleKind::Esm,
          range: Range {
            specifier: specifier.clone(),
            start: Position {
              line: 0,
              character: 19
            },
            end: Position {
              line: 0,
              character: 27
            },
          },
        }
      );
      assert_eq!(
        range,
        &Range {
          specifier,
          start: Position {
            line: 0,
            character: 19
          },
          end: Position {
            line: 0,
            character: 27
          },
        }
      );

      let maybe_dependency = module.dependencies.values().find_map(|d| {
        d.includes(&Position {
          line: 0,
          character: 18,
        })
      });
      assert!(maybe_dependency.is_none());
    } else {
      panic!("no module returned");
    }
  }

  #[tokio::test]
  async fn static_dep_of_dynamic_dep_is_dynamic() {
    struct TestLoader {
      loaded_foo: bool,
      loaded_bar: bool,
      loaded_baz: bool,
    }
    impl Loader for TestLoader {
      fn load(
        &mut self,
        specifier: &ModuleSpecifier,
        is_dynamic: bool,
      ) -> LoadFuture {
        let specifier = specifier.clone();
        match specifier.as_str() {
          "file:///foo.js" => {
            assert!(!is_dynamic);
            self.loaded_foo = true;
            Box::pin(async move {
              Ok(Some(LoadResponse::Module {
                specifier: specifier.clone(),
                maybe_headers: None,
<<<<<<< HEAD
                content: "await import('file:///bar.js')".to_string(),
=======
                content: "await import('file:///bar.js')".into(),
>>>>>>> 35e7e523
              }))
            })
          }
          "file:///bar.js" => {
            assert!(is_dynamic);
            self.loaded_bar = true;
            Box::pin(async move {
              Ok(Some(LoadResponse::Module {
                specifier: specifier.clone(),
                maybe_headers: None,
<<<<<<< HEAD
                content: "import 'file:///baz.js'".to_string(),
=======
                content: "import 'file:///baz.js'".into(),
>>>>>>> 35e7e523
              }))
            })
          }
          "file:///baz.js" => {
            assert!(is_dynamic);
            self.loaded_baz = true;
            Box::pin(async move {
              Ok(Some(LoadResponse::Module {
                specifier: specifier.clone(),
                maybe_headers: None,
<<<<<<< HEAD
                content: "console.log('Hello, world!')".to_string(),
=======
                content: "console.log('Hello, world!')".into(),
>>>>>>> 35e7e523
              }))
            })
          }
          _ => unreachable!(),
        }
      }
    }
    let mut loader = TestLoader {
      loaded_foo: false,
      loaded_bar: false,
      loaded_baz: false,
    };
    let source_parser = DefaultSourceParser::new();
    let builder = Builder::new(
      vec![(Url::parse("file:///foo.js").unwrap(), ModuleKind::Esm)],
      false,
      &mut loader,
      None,
      None,
      &source_parser,
      None,
    );
    builder.build(BuildKind::All, None).await;
    assert!(loader.loaded_foo);
    assert!(loader.loaded_bar);
    assert!(loader.loaded_baz);
  }

  #[tokio::test]
  async fn missing_module_is_error() {
    struct TestLoader;
    impl Loader for TestLoader {
      fn load(
        &mut self,
        specifier: &ModuleSpecifier,
        _is_dynamic: bool,
      ) -> LoadFuture {
        let specifier = specifier.clone();
        match specifier.as_str() {
          "file:///foo.js" => Box::pin(async move {
            Ok(Some(LoadResponse::Module {
              specifier: specifier.clone(),
              maybe_headers: None,
<<<<<<< HEAD
              content: "await import('file:///bar.js')".to_string(),
=======
              content: "await import('file:///bar.js')".into(),
>>>>>>> 35e7e523
            }))
          }),
          "file:///bar.js" => Box::pin(async move { Ok(None) }),
          _ => unreachable!(),
        }
      }
    }
    let mut loader = TestLoader;
    let source_parser = DefaultSourceParser::new();
    let builder = Builder::new(
      vec![(Url::parse("file:///foo.js").unwrap(), ModuleKind::Esm)],
      false,
      &mut loader,
      None,
      None,
      &source_parser,
      None,
    );
    let graph = builder.build(BuildKind::All, None).await;
    assert!(graph
      .try_get(&Url::parse("file:///foo.js").unwrap())
      .is_ok());
    assert!(matches!(
      graph
        .try_get(&Url::parse("file:///bar.js").unwrap())
        .unwrap_err(),
      ModuleGraphError::Missing(..)
    ));
    let specifiers = graph.specifiers();
    assert_eq!(specifiers.len(), 2);
    assert!(specifiers
      .get(&Url::parse("file:///foo.js").unwrap())
      .unwrap()
      .is_ok());
    assert!(matches!(
      specifiers
        .get(&Url::parse("file:///bar.js").unwrap())
        .unwrap()
        .as_ref()
        .unwrap_err(),
      ModuleGraphError::Missing(..)
    ));
  }

  #[tokio::test]
  async fn redirected_specifiers() {
    struct TestLoader;
    impl Loader for TestLoader {
      fn load(
        &mut self,
        specifier: &ModuleSpecifier,
        _is_dynamic: bool,
      ) -> LoadFuture {
        let specifier = specifier.clone();
        match specifier.as_str() {
          "file:///foo.js" => Box::pin(async move {
            Ok(Some(LoadResponse::Module {
              specifier: Url::parse("file:///foo_actual.js").unwrap(),
              maybe_headers: None,
<<<<<<< HEAD
              content: "import 'file:///bar.js'".to_string(),
=======
              content: "import 'file:///bar.js'".into(),
>>>>>>> 35e7e523
            }))
          }),
          "file:///bar.js" => Box::pin(async move {
            Ok(Some(LoadResponse::Module {
              specifier: Url::parse("file:///bar_actual.js").unwrap(),
              maybe_headers: None,
<<<<<<< HEAD
              content: "(".to_string(),
=======
              content: "(".into(),
>>>>>>> 35e7e523
            }))
          }),
          _ => unreachable!(),
        }
      }
    }
    let mut loader = TestLoader;
    let source_parser = DefaultSourceParser::new();
    let builder = Builder::new(
      vec![(Url::parse("file:///foo.js").unwrap(), ModuleKind::Esm)],
      false,
      &mut loader,
      None,
      None,
      &source_parser,
      None,
    );
    let graph = builder.build(BuildKind::All, None).await;
    let specifiers = graph.specifiers();
    dbg!(&specifiers);
    assert_eq!(specifiers.len(), 4);
    assert!(specifiers
      .get(&Url::parse("file:///foo.js").unwrap())
      .unwrap()
      .is_ok());
    assert!(specifiers
      .get(&Url::parse("file:///foo_actual.js").unwrap())
      .unwrap()
      .is_ok());
    assert!(matches!(
      specifiers
        .get(&Url::parse("file:///bar.js").unwrap())
        .unwrap()
        .as_ref()
        .unwrap_err(),
      ModuleGraphError::ParseErr(..)
    ));
    assert!(matches!(
      specifiers
        .get(&Url::parse("file:///bar_actual.js").unwrap())
        .unwrap()
        .as_ref()
        .unwrap_err(),
      ModuleGraphError::ParseErr(..)
    ));
  }
}<|MERGE_RESOLUTION|>--- conflicted
+++ resolved
@@ -1174,11 +1174,7 @@
 pub(crate) fn parse_module(
   specifier: &ModuleSpecifier,
   maybe_headers: Option<&HashMap<String, String>>,
-<<<<<<< HEAD
   content: String,
-=======
-  content: Arc<str>,
->>>>>>> 35e7e523
   maybe_assert_type: Option<&str>,
   maybe_kind: Option<&ModuleKind>,
   maybe_resolver: Option<&dyn Resolver>,
@@ -1767,11 +1763,7 @@
     specifier: &ModuleSpecifier,
     kind: &ModuleKind,
     maybe_headers: Option<&HashMap<String, String>>,
-<<<<<<< HEAD
     content: String,
-=======
-    content: Arc<str>,
->>>>>>> 35e7e523
     build_kind: &BuildKind,
     maybe_assert_type: Option<String>,
   ) -> ModuleSlot {
@@ -2062,11 +2054,7 @@
   fn test_module_dependency_includes() {
     let specifier = ModuleSpecifier::parse("file:///a.ts").unwrap();
     let source_parser = ast::DefaultSourceParser::default();
-<<<<<<< HEAD
     let content = r#"import * as b from "./b.ts";"#.to_string();
-=======
-    let content = r#"import * as b from "./b.ts";"#;
->>>>>>> 35e7e523
     let slot = parse_module(
       &specifier,
       None,
@@ -2155,11 +2143,7 @@
               Ok(Some(LoadResponse::Module {
                 specifier: specifier.clone(),
                 maybe_headers: None,
-<<<<<<< HEAD
                 content: "await import('file:///bar.js')".to_string(),
-=======
-                content: "await import('file:///bar.js')".into(),
->>>>>>> 35e7e523
               }))
             })
           }
@@ -2170,11 +2154,7 @@
               Ok(Some(LoadResponse::Module {
                 specifier: specifier.clone(),
                 maybe_headers: None,
-<<<<<<< HEAD
                 content: "import 'file:///baz.js'".to_string(),
-=======
-                content: "import 'file:///baz.js'".into(),
->>>>>>> 35e7e523
               }))
             })
           }
@@ -2185,11 +2165,7 @@
               Ok(Some(LoadResponse::Module {
                 specifier: specifier.clone(),
                 maybe_headers: None,
-<<<<<<< HEAD
                 content: "console.log('Hello, world!')".to_string(),
-=======
-                content: "console.log('Hello, world!')".into(),
->>>>>>> 35e7e523
               }))
             })
           }
@@ -2233,11 +2209,7 @@
             Ok(Some(LoadResponse::Module {
               specifier: specifier.clone(),
               maybe_headers: None,
-<<<<<<< HEAD
               content: "await import('file:///bar.js')".to_string(),
-=======
-              content: "await import('file:///bar.js')".into(),
->>>>>>> 35e7e523
             }))
           }),
           "file:///bar.js" => Box::pin(async move { Ok(None) }),
@@ -2297,22 +2269,14 @@
             Ok(Some(LoadResponse::Module {
               specifier: Url::parse("file:///foo_actual.js").unwrap(),
               maybe_headers: None,
-<<<<<<< HEAD
               content: "import 'file:///bar.js'".to_string(),
-=======
-              content: "import 'file:///bar.js'".into(),
->>>>>>> 35e7e523
             }))
           }),
           "file:///bar.js" => Box::pin(async move {
             Ok(Some(LoadResponse::Module {
               specifier: Url::parse("file:///bar_actual.js").unwrap(),
               maybe_headers: None,
-<<<<<<< HEAD
               content: "(".to_string(),
-=======
-              content: "(".into(),
->>>>>>> 35e7e523
             }))
           }),
           _ => unreachable!(),
