// Copyright 2018-2024 the Deno authors. MIT license.

use crate::analyzer::DependencyDescriptor;
use crate::analyzer::DynamicArgument;
use crate::analyzer::DynamicTemplatePart;
use crate::analyzer::ModuleAnalyzer;
use crate::analyzer::ModuleInfo;
use crate::analyzer::PositionRange;
use crate::analyzer::SpecifierWithRange;
use crate::analyzer::TypeScriptReference;
#[cfg(feature = "fast_check")]
use crate::fast_check::FastCheckDtsModule;
use crate::jsr::JsrMetadataStore;
use crate::jsr::JsrMetadataStoreServices;
use crate::jsr::PendingJsrPackageVersionInfoLoadItem;
use crate::jsr::PendingResult;
use crate::ReferrerImports;

use crate::fast_check::FastCheckDiagnostic;
use crate::module_specifier::is_fs_root_specifier;
use crate::module_specifier::resolve_import;
use crate::module_specifier::ModuleSpecifier;
use crate::module_specifier::SpecifierError;
use crate::packages::resolve_version;
use crate::packages::JsrPackageInfo;
use crate::packages::JsrPackageVersionInfo;
use crate::packages::PackageSpecifiers;
use crate::rt::Executor;

use crate::source::*;

use deno_ast::dep::DependencyKind;
use deno_ast::dep::ImportAttributes;
use deno_ast::LineAndColumnIndex;
use deno_ast::MediaType;
use deno_ast::ParseDiagnostic;
use deno_ast::SourcePos;
use deno_ast::SourceTextInfo;
use deno_semver::jsr::JsrDepPackageReq;
use deno_semver::jsr::JsrPackageNvReference;
use deno_semver::jsr::JsrPackageReqReference;
use deno_semver::npm::NpmPackageNvReference;
use deno_semver::npm::NpmPackageReqReference;
use deno_semver::package::PackageNv;
use deno_semver::package::PackageNvReference;
use deno_semver::package::PackageReq;
use deno_semver::package::PackageReqReferenceParseError;
use deno_semver::RangeSetOrTag;
use deno_semver::Version;
use futures::future::LocalBoxFuture;
use futures::stream::FuturesOrdered;
use futures::stream::FuturesUnordered;
use futures::stream::StreamExt;
use futures::FutureExt;
use indexmap::IndexMap;
use serde::ser::SerializeSeq;
use serde::ser::SerializeStruct;
use serde::Deserialize;
use serde::Serialize;
use serde::Serializer;
use std::borrow::Cow;
use std::cell::RefCell;
use std::cmp::Ordering;
use std::collections::BTreeMap;
use std::collections::HashMap;
use std::collections::HashSet;
use std::collections::VecDeque;
use std::fmt;
use std::sync::Arc;
use thiserror::Error;
use url::Url;

#[derive(Debug, Clone, Copy, PartialEq, Eq, Serialize, Deserialize, Hash)]
pub struct Position {
  /// The 0-indexed line index.
  pub line: usize,
  /// The 0-indexed character index.
  pub character: usize,
}

impl PartialOrd for Position {
  fn partial_cmp(&self, other: &Self) -> Option<Ordering> {
    Some(self.cmp(other))
  }
}

impl Ord for Position {
  fn cmp(&self, other: &Self) -> Ordering {
    match self.line.cmp(&other.line) {
      Ordering::Equal => self.character.cmp(&other.character),
      Ordering::Greater => Ordering::Greater,
      Ordering::Less => Ordering::Less,
    }
  }
}

impl Position {
  pub fn new(line: usize, character: usize) -> Self {
    Self { line, character }
  }

  pub fn zeroed() -> Self {
    Self {
      line: 0,
      character: 0,
    }
  }

  pub fn from_source_pos(pos: SourcePos, text_info: &SourceTextInfo) -> Self {
    let line_and_column_index = text_info.line_and_column_index(pos);
    Self {
      line: line_and_column_index.line_index,
      character: line_and_column_index.column_index,
    }
  }

  pub fn as_source_pos(&self, text_info: &SourceTextInfo) -> SourcePos {
    text_info.loc_to_source_pos(LineAndColumnIndex {
      line_index: self.line,
      column_index: self.character,
    })
  }
}

#[derive(Debug, Clone, PartialEq, Eq, Serialize, Deserialize, Hash)]
pub struct Range {
  #[serde(skip_serializing)]
  pub specifier: ModuleSpecifier,
  #[serde(default = "Position::zeroed")]
  pub start: Position,
  #[serde(default = "Position::zeroed")]
  pub end: Position,
}

impl fmt::Display for Range {
  fn fmt(&self, f: &mut fmt::Formatter<'_>) -> fmt::Result {
    write!(
      f,
      "{}:{}:{}",
      self.specifier,
      self.start.line + 1,
      self.start.character + 1
    )
  }
}

impl Range {
  pub(crate) fn from_position_range(
    specifier: ModuleSpecifier,
    range: PositionRange,
  ) -> Range {
    Range {
      specifier,
      start: range.start,
      end: range.end,
    }
  }

  /// Determines if a given position is within the range.
  pub fn includes(&self, position: &Position) -> bool {
    (position >= &self.start) && (position <= &self.end)
  }
}

#[derive(Debug, Clone, Error)]
pub enum JsrLoadError {
  #[error(
    "Unsupported checksum in JSR package manifest. Maybe try upgrading deno?"
  )]
  UnsupportedManifestChecksum,
  #[error(transparent)]
  ContentChecksumIntegrity(ChecksumIntegrityError),
  #[error("Loader should never return an external specifier for a jsr: specifier content load.")]
  ContentLoadExternalSpecifier,
  #[error(transparent)]
  ContentLoad(Arc<anyhow::Error>),
  #[error("JSR package manifest for '{}' failed to load: {:#}", .0, .1)]
  PackageManifestLoad(String, Arc<anyhow::Error>),
  #[error("JSR package not found: {}", .0)]
  PackageNotFound(String),
  #[error("JSR package version not found: {}", .0)]
  PackageVersionNotFound(PackageNv),
  #[error("JSR package manifest for '{}' failed to load: {:#}", .0, .1)]
  PackageVersionManifestLoad(PackageNv, Arc<anyhow::Error>),
  #[error(transparent)]
  PackageFormat(JsrPackageFormatError),
  #[error("Could not find version of '{}' that matches specified version constraint '{}'", .0.name, .0.version_req)]
  PackageReqNotFound(PackageReq),
  #[error("Redirects in the JSR registry are not supported (redirected to '{}')", .0)]
  RedirectInPackage(ModuleSpecifier),
  #[error("Unknown export '{}' for '{}'.\n  Package exports:\n{}", export_name, .nv, .exports.iter().map(|e| format!(" * {}", e)).collect::<Vec<_>>().join("\n"))]
  UnknownExport {
    nv: PackageNv,
    export_name: String,
    exports: Vec<String>,
  },
}

#[derive(Debug, Clone, Error)]
pub enum NpmLoadError {
  #[error("npm specifiers are not supported in this environment")]
  NotSupportedEnvironment,
  #[error(transparent)]
  PackageReqResolution(Arc<anyhow::Error>),
  #[error(transparent)]
  PackageReqReferenceParse(PackageReqReferenceParseError),
  #[error(transparent)]
  RegistryInfo(Arc<anyhow::Error>),
}

#[derive(Debug, Clone, Error)]
pub enum WorkspaceLoadError {
  #[error("Failed joining '{}' to '{}'. {:#}", .sub_path, .base, .error)]
  MemberInvalidExportPath {
    base: Url,
    sub_path: String,
    error: url::ParseError,
  },
  #[error("Expected workspace package '{}' to define exports in its deno.json.", .nv)]
  MissingMemberExports { nv: PackageNv },
}

#[derive(Debug, Error, Clone)]
pub enum ModuleLoadError {
  #[error(transparent)]
  HttpsChecksumIntegrity(ChecksumIntegrityError),
  #[error(transparent)]
  Decode(Arc<std::io::Error>),
  #[error(transparent)]
  Loader(Arc<anyhow::Error>),
  #[error(transparent)]
  Jsr(#[from] JsrLoadError),
  #[error(transparent)]
  NodeUnknownBuiltinModule(#[from] UnknownBuiltInNodeModuleError),
  #[error(transparent)]
  Npm(#[from] NpmLoadError),
  #[error("Too many redirects.")]
  TooManyRedirects,
  #[error(transparent)]
  Workspace(#[from] WorkspaceLoadError),
}

#[derive(Debug, Clone)]
pub enum ModuleError {
  LoadingErr(ModuleSpecifier, Option<Range>, ModuleLoadError),
  Missing(ModuleSpecifier, Option<Range>),
  MissingDynamic(ModuleSpecifier, Range),
  ParseErr(ModuleSpecifier, deno_ast::ParseDiagnostic),
  UnsupportedMediaType(ModuleSpecifier, MediaType, Option<Range>),
  InvalidTypeAssertion {
    specifier: ModuleSpecifier,
    range: Range,
    actual_media_type: MediaType,
    expected_media_type: MediaType,
  },
  UnsupportedImportAttributeType {
    specifier: ModuleSpecifier,
    range: Range,
    kind: String,
  },
}

impl ModuleError {
  pub fn specifier(&self) -> &ModuleSpecifier {
    match self {
      Self::LoadingErr(s, _, _)
      | Self::ParseErr(s, _)
      | Self::UnsupportedMediaType(s, _, _)
      | Self::Missing(s, _)
      | Self::MissingDynamic(s, _)
      | Self::InvalidTypeAssertion { specifier: s, .. }
      | Self::UnsupportedImportAttributeType { specifier: s, .. } => s,
    }
  }

  pub fn maybe_referrer(&self) -> Option<&Range> {
    match self {
      Self::LoadingErr(_, maybe_referrer, _) => maybe_referrer.as_ref(),
      Self::Missing(_, maybe_referrer) => maybe_referrer.as_ref(),
      Self::MissingDynamic(_, range) => Some(range),
      Self::UnsupportedMediaType(_, _, maybe_referrer) => {
        maybe_referrer.as_ref()
      }
      Self::ParseErr(_, _) => None,
      Self::InvalidTypeAssertion { range, .. } => Some(range),
      Self::UnsupportedImportAttributeType { range, .. } => Some(range),
    }
  }

  /// Converts the error into a string along with the range related to the error.
  pub fn to_string_with_range(&self) -> String {
    if let Some(range) = self.maybe_referrer() {
      format!("{self:#}\n    at {range}")
    } else {
      format!("{self:#}")
    }
  }
}

impl std::error::Error for ModuleError {
  fn source(&self) -> Option<&(dyn std::error::Error + 'static)> {
    match self {
      Self::LoadingErr(_, _, err) => Some(err),
      Self::Missing(_, _)
      | Self::MissingDynamic(_, _)
      | Self::ParseErr(_, _)
      | Self::UnsupportedMediaType(_, _, _)
      | Self::InvalidTypeAssertion { .. }
      | Self::UnsupportedImportAttributeType { .. } => None,
    }
  }
}

impl fmt::Display for ModuleError {
  fn fmt(&self, f: &mut fmt::Formatter<'_>) -> fmt::Result {
    match self {
      Self::LoadingErr(_, _, err) => err.fmt(f),
      Self::ParseErr(_, diagnostic) => write!(f, "The module's source code could not be parsed: {diagnostic}"),
      Self::UnsupportedMediaType(specifier, MediaType::Json, ..) => write!(f, "Expected a JavaScript or TypeScript module, but identified a Json module. Consider importing Json modules with an import attribute with the type of \"json\".\n  Specifier: {specifier}"),
      Self::UnsupportedMediaType(specifier, media_type, ..) => write!(f, "Expected a JavaScript or TypeScript module, but identified a {media_type} module. Importing these types of modules is currently not supported.\n  Specifier: {specifier}"),
      Self::Missing(specifier, _) => write!(f, "Module not found \"{specifier}\"."),
      Self::MissingDynamic(specifier, _) => write!(f, "Dynamic import not found \"{specifier}\"."),
      Self::InvalidTypeAssertion { specifier, actual_media_type: MediaType::Json, expected_media_type, .. } =>
        write!(f, "Expected a {expected_media_type} module, but identified a Json module. Consider importing Json modules with an import attribute with the type of \"json\".\n  Specifier: {specifier}"),
      Self::InvalidTypeAssertion { specifier, actual_media_type, expected_media_type, .. } =>
        write!(f, "Expected a {expected_media_type} module, but identified a {actual_media_type} module.\n  Specifier: {specifier}"),
      Self::UnsupportedImportAttributeType { specifier, kind, .. } =>
        write!(f, "The import attribute type of \"{kind}\" is unsupported.\n  Specifier: {specifier}"),
    }
  }
}

#[derive(Debug, Clone)]
pub enum ModuleGraphError {
  ModuleError(ModuleError),
  ResolutionError(ResolutionError),
  TypesResolutionError(ResolutionError),
}

impl ModuleGraphError {
  fn for_resolution_mode(mode: ResolutionMode, error: ResolutionError) -> Self {
    match mode {
      ResolutionMode::Execution => Self::ResolutionError(error),
      ResolutionMode::Types => Self::TypesResolutionError(error),
    }
  }

  /// Converts the error into a string along with the range related to the error.
  ///
  /// We don't include the range in the error messages by default because they're
  /// not useful in cases like the LSP where the range is given by the editor itself.
  pub fn to_string_with_range(&self) -> String {
    match self {
      ModuleGraphError::ModuleError(err) => err.to_string_with_range(),
      ModuleGraphError::ResolutionError(err)
      | ModuleGraphError::TypesResolutionError(err) => {
        err.to_string_with_range()
      }
    }
  }

  pub fn maybe_range(&self) -> Option<&Range> {
    match self {
      Self::ModuleError(err) => err.maybe_referrer(),
      Self::ResolutionError(err) | Self::TypesResolutionError(err) => {
        Some(err.range())
      }
    }
  }
}

impl std::error::Error for ModuleGraphError {
  fn source(&self) -> Option<&(dyn std::error::Error + 'static)> {
    match self {
      Self::ModuleError(ref err) => Some(err),
      Self::ResolutionError(ref err) | Self::TypesResolutionError(ref err) => {
        Some(err)
      }
    }
  }
}

impl fmt::Display for ModuleGraphError {
  fn fmt(&self, f: &mut fmt::Formatter<'_>) -> fmt::Result {
    match self {
      Self::ModuleError(err) => err.fmt(f),
      Self::ResolutionError(err) => err.fmt(f),
      Self::TypesResolutionError(err) => {
        f.write_str("Failed resolving types. ")?;
        err.fmt(f)
      }
    }
  }
}

#[derive(Debug, Clone)]
pub enum ResolutionError {
  InvalidDowngrade {
    specifier: ModuleSpecifier,
    range: Range,
  },
  InvalidJsrHttpsTypesImport {
    specifier: ModuleSpecifier,
    range: Range,
  },
  InvalidLocalImport {
    specifier: ModuleSpecifier,
    range: Range,
  },
  InvalidSpecifier {
    error: SpecifierError,
    range: Range,
  },
  ResolverError {
    error: Arc<ResolveError>,
    specifier: String,
    range: Range,
  },
}

impl ResolutionError {
  /// Return a reference to the range that the error applies to.
  pub fn range(&self) -> &Range {
    match self {
      Self::InvalidDowngrade { range, .. }
      | Self::InvalidJsrHttpsTypesImport { range, .. }
      | Self::InvalidLocalImport { range, .. }
      | Self::InvalidSpecifier { range, .. }
      | Self::ResolverError { range, .. } => range,
    }
  }

  /// Converts the error into a string along with the range related to the error.
  pub fn to_string_with_range(&self) -> String {
    format!("{}\n    at {}", self, self.range())
  }
}

impl std::error::Error for ResolutionError {
  fn source(&self) -> Option<&(dyn std::error::Error + 'static)> {
    match self {
      Self::InvalidDowngrade { .. }
      | Self::InvalidJsrHttpsTypesImport { .. }
      | Self::InvalidLocalImport { .. } => None,
      Self::InvalidSpecifier { ref error, .. } => Some(error),
      Self::ResolverError { error, .. } => Some(error.as_ref()),
    }
  }
}

impl PartialEq for ResolutionError {
  fn eq(&self, other: &Self) -> bool {
    match (self, other) {
      (
        Self::ResolverError {
          specifier: a,
          range: a_range,
          ..
        },
        Self::ResolverError {
          specifier: b,
          range: b_range,
          ..
        },
      ) => a == b && a_range == b_range,
      (
        Self::InvalidDowngrade {
          specifier: a,
          range: a_range,
          ..
        },
        Self::InvalidDowngrade {
          specifier: b,
          range: b_range,
          ..
        },
      )
      | (
        Self::InvalidJsrHttpsTypesImport {
          specifier: a,
          range: a_range,
          ..
        },
        Self::InvalidJsrHttpsTypesImport {
          specifier: b,
          range: b_range,
          ..
        },
      )
      | (
        Self::InvalidLocalImport {
          specifier: a,
          range: a_range,
          ..
        },
        Self::InvalidLocalImport {
          specifier: b,
          range: b_range,
          ..
        },
      ) => a == b && a_range == b_range,
      (
        Self::InvalidSpecifier {
          error: a,
          range: a_range,
          ..
        },
        Self::InvalidSpecifier {
          error: b,
          range: b_range,
          ..
        },
      ) => a == b && a_range == b_range,
      _ => false,
    }
  }
}

impl Eq for ResolutionError {}

impl fmt::Display for ResolutionError {
  fn fmt(&self, f: &mut fmt::Formatter<'_>) -> fmt::Result {
    match self {
      Self::InvalidDowngrade { specifier, .. } => write!(f, "Modules imported via https are not allowed to import http modules.\n  Importing: {specifier}"),
      Self::InvalidJsrHttpsTypesImport { specifier, .. } => write!(f, "Importing JSR packages via HTTPS specifiers for type checking is not supported for performance reasons. If you would like types, import via a `jsr:` specifier instead or else use a non-statically analyzable dynamic import.\n  Importing: {specifier}"),
      Self::InvalidLocalImport { specifier, .. } => write!(f, "Remote modules are not allowed to import local modules. Consider using a dynamic import instead.\n  Importing: {specifier}"),
      Self::ResolverError { error, .. } => error.fmt(f),
      Self::InvalidSpecifier { error, .. } => error.fmt(f),
    }
  }
}

#[derive(Debug, Clone, PartialEq, Eq)]
pub struct ResolutionResolved {
  /// Specifier to.
  pub specifier: ModuleSpecifier,
  /// Referrer range.
  pub range: Range,
}

#[derive(Debug, Clone, PartialEq, Eq)]
pub enum Resolution {
  None,
  Ok(Box<ResolutionResolved>),
  Err(Box<ResolutionError>),
}

impl Resolution {
  pub fn from_resolve_result(
    result: Result<ModuleSpecifier, ResolveError>,
    specifier_text: &str,
    range: Range,
  ) -> Self {
    match result {
      Ok(specifier) => {
        Resolution::Ok(Box::new(ResolutionResolved { specifier, range }))
      }
      Err(err) => {
        let resolution_error =
          if let ResolveError::Specifier(specifier_error) = err {
            ResolutionError::InvalidSpecifier {
              error: specifier_error.clone(),
              range,
            }
          } else {
            ResolutionError::ResolverError {
              error: Arc::new(err),
              specifier: specifier_text.to_string(),
              range,
            }
          };
        Self::Err(Box::new(resolution_error))
      }
    }
  }

  pub fn includes(&self, position: &Position) -> Option<&Range> {
    match self {
      Self::Ok(resolution) if resolution.range.includes(position) => {
        Some(&resolution.range)
      }
      Self::Err(err) => {
        let range = err.range();
        if range.includes(position) {
          Some(range)
        } else {
          None
        }
      }
      _ => None,
    }
  }

  pub fn is_none(&self) -> bool {
    matches!(self, Self::None)
  }

  pub fn maybe_specifier(&self) -> Option<&ModuleSpecifier> {
    self.ok().map(|r| &r.specifier)
  }

  pub fn maybe_range(&self) -> Option<&Range> {
    match self {
      Resolution::None => None,
      Resolution::Ok(r) => Some(&r.range),
      Resolution::Err(e) => Some(e.range()),
    }
  }

  pub fn ok(&self) -> Option<&ResolutionResolved> {
    if let Resolution::Ok(resolved) = self {
      Some(&**resolved)
    } else {
      None
    }
  }

  pub fn err(&self) -> Option<&ResolutionError> {
    if let Resolution::Err(err) = self {
      Some(&**err)
    } else {
      None
    }
  }
}

impl Default for Resolution {
  fn default() -> Self {
    Self::None
  }
}

fn is_false(v: &bool) -> bool {
  !v
}

#[derive(Clone, Copy, Debug, Serialize, Eq, PartialEq)]
#[serde(rename_all = "camelCase")]
pub enum ImportKind {
  /// `import`/`export`
  Es,
  /// `import type`/`export type`
  TsType,
  /// `/// <reference path="..." />`
  TsReferencePath,
  /// `/// <reference types="..." />`
  TsReferenceTypes,
  /// `/** @jsxImportSource ... */`
  JsxImportSource,
  /// `/** @typedef { import("./types").Pet } Pet */`
  JsDoc,
}

impl ImportKind {
  pub fn is_runtime(&self) -> bool {
    match self {
      ImportKind::Es | ImportKind::JsxImportSource => true,
      ImportKind::TsType
      | ImportKind::TsReferencePath
      | ImportKind::TsReferenceTypes
      | ImportKind::JsDoc => false,
    }
  }

  fn is_es(&self) -> bool {
    matches!(self, ImportKind::Es)
  }
}

#[derive(Clone, Debug, Eq, PartialEq, Serialize)]
#[serde(rename_all = "camelCase")]
pub struct Import {
  pub specifier: String,
  #[serde(skip_serializing_if = "ImportKind::is_es")]
  pub kind: ImportKind,
  pub range: Range,
  #[serde(skip_serializing_if = "is_false")]
  pub is_dynamic: bool,
  // Don't include attributes in `deno info --json` until someone has a need.
  // Attribute error strings eventually will be included in a separate `Import::errors`, however.
  #[serde(skip_serializing)]
  pub attributes: ImportAttributes,
}

#[derive(Debug, Default, Clone, Eq, PartialEq, Serialize)]
#[serde(rename_all = "camelCase")]
pub struct Dependency {
  #[serde(rename = "code", skip_serializing_if = "Resolution::is_none")]
  pub maybe_code: Resolution,
  #[serde(rename = "type", skip_serializing_if = "Resolution::is_none")]
  pub maybe_type: Resolution,
  #[serde(skip_serializing)]
  pub maybe_deno_types_specifier: Option<String>,
  #[serde(skip_serializing_if = "is_false")]
  pub is_dynamic: bool,
  // todo(dsherret): rename to attributeType in 2.0
  #[serde(rename = "assertionType", skip_serializing_if = "Option::is_none")]
  pub maybe_attribute_type: Option<String>,
  // TODO(nayeemrmn): Replace `maybe_attribute_type` with this in the serialization
  // for 2.0.
  #[serde(skip_serializing)]
  pub imports: Vec<Import>,
}

impl Dependency {
  /// Optionally return the module specifier in the module graph that points to
  /// the "code" dependency in the graph.
  pub fn get_code(&self) -> Option<&ModuleSpecifier> {
    self.maybe_code.maybe_specifier()
  }

  /// Optionally return the module specifier in the module graph that points to
  /// the type only dependency in the graph.
  pub fn get_type(&self) -> Option<&ModuleSpecifier> {
    self.maybe_type.maybe_specifier()
  }

  /// Check to see if the position falls within the range of the code or types
  /// entry for the dependency, returning a reference to the range if true,
  /// otherwise none.
  pub fn includes(&self, position: &Position) -> Option<&Range> {
    for import in &self.imports {
      if import.range.includes(position) {
        return Some(&import.range);
      }
    }
    // `@deno-types` directives won't be associated with an import.
    if let Some(range) = self.maybe_type.includes(position) {
      return Some(range);
    }
    None
  }

  pub fn with_new_resolver(
    &self,
    specifier: &str,
    jsr_url_provider: &dyn JsrUrlProvider,
    maybe_resolver: Option<&dyn Resolver>,
    maybe_npm_resolver: Option<&dyn NpmResolver>,
  ) -> Self {
    let maybe_code = self
      .maybe_code
      .maybe_range()
      .map(|r| {
        resolve(
          specifier,
          r.clone(),
          ResolutionMode::Execution,
          jsr_url_provider,
          maybe_resolver,
          maybe_npm_resolver,
        )
      })
      .unwrap_or_default();
    let maybe_type = self
      .maybe_type
      .maybe_range()
      .map(|r| {
        resolve(
          self
            .maybe_deno_types_specifier
            .as_deref()
            .unwrap_or(specifier),
          r.clone(),
          ResolutionMode::Types,
          jsr_url_provider,
          maybe_resolver,
          maybe_npm_resolver,
        )
      })
      .unwrap_or_default();
    Self {
      maybe_code,
      maybe_type,
      maybe_deno_types_specifier: self.maybe_deno_types_specifier.clone(),
      is_dynamic: self.is_dynamic,
      maybe_attribute_type: self.maybe_attribute_type.clone(),
      imports: self.imports.clone(),
    }
  }
}

#[derive(Debug, Clone, Eq, PartialEq, Serialize)]
#[serde(rename_all = "camelCase")]
pub struct TypesDependency {
  pub specifier: String,
  pub dependency: Resolution,
}

impl TypesDependency {
  pub fn with_new_resolver(
    &self,
    jsr_url_provider: &dyn JsrUrlProvider,
    maybe_resolver: Option<&dyn Resolver>,
    maybe_npm_resolver: Option<&dyn NpmResolver>,
  ) -> Self {
    let dependency = self
      .dependency
      .maybe_range()
      .map(|r| {
        resolve(
          &self.specifier,
          r.clone(),
          ResolutionMode::Types,
          jsr_url_provider,
          maybe_resolver,
          maybe_npm_resolver,
        )
      })
      .unwrap_or_default();
    Self {
      specifier: self.specifier.clone(),
      dependency,
    }
  }
}

fn is_media_type_unknown(media_type: &MediaType) -> bool {
  matches!(media_type, MediaType::Unknown)
}

#[derive(Debug, Clone, PartialEq, Eq, Serialize, Deserialize)]
pub struct WorkspaceMember {
  pub base: Url,
  pub nv: PackageNv,
  pub exports: IndexMap<String, String>,
}

#[derive(Debug, Clone, Serialize)]
#[serde(rename_all = "camelCase")]
#[serde(tag = "kind")]
pub enum Module {
  // todo(#239): remove this when updating the --json output for 2.0
  #[serde(rename = "esm")]
  Js(JsModule),
  // todo(#239): remove this when updating the --json output for 2.0
  #[serde(rename = "asserted")]
  Json(JsonModule),
  Npm(NpmModule),
  Node(BuiltInNodeModule),
  External(ExternalModule),
}

impl Module {
  pub fn specifier(&self) -> &ModuleSpecifier {
    match self {
      Module::Js(module) => &module.specifier,
      Module::Json(module) => &module.specifier,
      Module::Npm(module) => &module.specifier,
      Module::Node(module) => &module.specifier,
      Module::External(module) => &module.specifier,
    }
  }

  pub fn json(&self) -> Option<&JsonModule> {
    if let Module::Json(module) = &self {
      Some(module)
    } else {
      None
    }
  }

  pub fn js(&self) -> Option<&JsModule> {
    if let Module::Js(module) = &self {
      Some(module)
    } else {
      None
    }
  }

  pub fn npm(&self) -> Option<&NpmModule> {
    if let Module::Npm(module) = &self {
      Some(module)
    } else {
      None
    }
  }

  pub fn node(&self) -> Option<&BuiltInNodeModule> {
    if let Module::Node(module) = &self {
      Some(module)
    } else {
      None
    }
  }

  pub fn external(&self) -> Option<&ExternalModule> {
    if let Module::External(module) = &self {
      Some(module)
    } else {
      None
    }
  }

  pub fn source(&self) -> Option<&Arc<str>> {
    match self {
      crate::Module::Js(m) => Some(&m.source),
      crate::Module::Json(m) => Some(&m.source),
      crate::Module::Npm(_)
      | crate::Module::Node(_)
      | crate::Module::External(_) => None,
    }
  }
}

/// An npm package entrypoint.
#[derive(Debug, Clone, Serialize)]
#[serde(rename_all = "camelCase")]
pub struct NpmModule {
  pub specifier: ModuleSpecifier,
  #[serde(skip_serializing)]
  pub nv_reference: NpmPackageNvReference,
}

/// Represents a module which is not statically analyzed and is only available
/// at runtime. It is up to the implementor to ensure that the module is
/// loaded and available as a dependency. The module does not contain source
/// code and will have no dependencies.
#[derive(Debug, Clone, Serialize)]
#[serde(rename_all = "camelCase")]
pub struct ExternalModule {
  pub specifier: ModuleSpecifier,
}

#[derive(Debug, Clone, Serialize)]
#[serde(rename_all = "camelCase")]
pub struct BuiltInNodeModule {
  /// Specifier (ex. "node:fs")
  pub specifier: ModuleSpecifier,
  /// Module name (ex. "fs")
  pub module_name: String,
}

#[derive(Debug, Clone, Serialize)]
#[serde(rename_all = "camelCase")]
pub struct JsonModule {
  pub specifier: ModuleSpecifier,
  #[serde(flatten, skip_serializing_if = "Option::is_none")]
  pub maybe_cache_info: Option<CacheInfo>,
  #[serde(rename = "size", serialize_with = "serialize_source")]
  pub source: Arc<str>,
  // todo(#240): This will always be MediaType::Json, but it's currently
  // used in the --json output. It's redundant though.
  pub media_type: MediaType,
}

impl JsonModule {
  /// Return the size in bytes of the content of the JSON module.
  pub fn size(&self) -> usize {
    self.source.as_bytes().len()
  }
}

#[derive(Debug, Clone)]
pub enum FastCheckTypeModuleSlot {
  Module(Box<FastCheckTypeModule>),
  Error(Vec<FastCheckDiagnostic>),
}

#[derive(Debug, Clone)]
pub struct FastCheckTypeModule {
  pub dependencies: IndexMap<String, Dependency>,
  pub source: Arc<str>,
  pub source_map: Arc<[u8]>,
  #[cfg(feature = "fast_check")]
  pub dts: Option<FastCheckDtsModule>,
}

#[derive(Debug, Clone, Serialize)]
#[serde(rename_all = "camelCase")]
pub struct JsModule {
  #[serde(
    skip_serializing_if = "IndexMap::is_empty",
    serialize_with = "serialize_dependencies"
  )]
  pub dependencies: IndexMap<String, Dependency>,
  #[serde(flatten, skip_serializing_if = "Option::is_none")]
  pub maybe_cache_info: Option<CacheInfo>,
  #[serde(rename = "size", serialize_with = "serialize_source")]
  pub source: Arc<str>,
  #[serde(rename = "typesDependency", skip_serializing_if = "Option::is_none")]
  pub maybe_types_dependency: Option<TypesDependency>,
  #[serde(skip_serializing_if = "is_media_type_unknown")]
  pub media_type: MediaType,
  pub specifier: ModuleSpecifier,
  #[serde(skip_serializing)]
  pub fast_check: Option<FastCheckTypeModuleSlot>,
}

impl JsModule {
  fn new(specifier: ModuleSpecifier, source: Arc<str>) -> Self {
    Self {
      dependencies: Default::default(),
      maybe_cache_info: None,
      source,
      maybe_types_dependency: None,
      media_type: MediaType::Unknown,
      specifier,
      fast_check: None,
    }
  }

  /// Return the size in bytes of the content of the module.
  pub fn size(&self) -> usize {
    self.source.as_bytes().len()
  }

  pub fn fast_check_diagnostics(&self) -> Option<&Vec<FastCheckDiagnostic>> {
    let module_slot = self.fast_check.as_ref()?;
    match module_slot {
      FastCheckTypeModuleSlot::Module(_) => None,
      FastCheckTypeModuleSlot::Error(d) => Some(d),
    }
  }

  pub fn fast_check_module(&self) -> Option<&FastCheckTypeModule> {
    let module_slot = self.fast_check.as_ref()?;
    match module_slot {
      FastCheckTypeModuleSlot::Module(m) => Some(m),
      FastCheckTypeModuleSlot::Error(_) => None,
    }
  }

  pub fn dependencies_prefer_fast_check(
    &self,
  ) -> &IndexMap<String, Dependency> {
    match self.fast_check_module() {
      Some(fast_check) => &fast_check.dependencies,
      None => &self.dependencies,
    }
  }
}

#[allow(clippy::large_enum_variant)]
#[derive(Debug, Clone)]
pub(crate) enum ModuleSlot {
  /// A module, with source code.
  Module(Module),
  /// When trying to load or parse the module, an error occurred.
  Err(ModuleError),
  /// An internal state set when loading a module asynchronously.
  Pending,
}

impl ModuleSlot {
  #[cfg(test)]
  pub fn module(&self) -> Option<&Module> {
    if let ModuleSlot::Module(module) = self {
      Some(module)
    } else {
      None
    }
  }
}

type ModuleResult<'a> =
  (&'a ModuleSpecifier, Result<&'a Module, &'a ModuleError>);

/// Convert a module slot entry into a result which contains the resolved
/// module specifier, module kind, and media type or the module graph error.
fn to_result<'a>(
  (specifier, module_slot): (&'a ModuleSpecifier, &'a ModuleSlot),
) -> Option<ModuleResult<'a>> {
  match module_slot {
    ModuleSlot::Err(err) => Some((specifier, Err(err))),
    ModuleSlot::Module(module) => Some((specifier, Ok(module))),
    ModuleSlot::Pending => None,
  }
}

/// Provides a way for imports, through configuration, to be imported to the
/// module graph without requiring the dependencies to be analyzed. This is
/// intended to be used for importing type dependencies or other externally
/// defined dependencies, like JSX runtimes.
#[derive(Debug, Clone, Serialize)]
pub struct GraphImport {
  /// A map of resolved dependencies, where the key is the value originally
  /// provided for the import and the value is the resolved dependency.
  #[serde(serialize_with = "serialize_dependencies")]
  pub dependencies: IndexMap<String, Dependency>,
}

impl GraphImport {
  pub fn new(
    referrer: &ModuleSpecifier,
    imports: Vec<String>,
    jsr_url_provider: &dyn JsrUrlProvider,
    maybe_resolver: Option<&dyn Resolver>,
    maybe_npm_resolver: Option<&dyn NpmResolver>,
  ) -> Self {
    let dependencies = imports
      .into_iter()
      .map(|import| {
        let referrer_range = Range {
          specifier: referrer.clone(),
          start: Position::zeroed(),
          end: Position::zeroed(),
        };
        let maybe_type = resolve(
          &import,
          referrer_range,
          ResolutionMode::Types,
          jsr_url_provider,
          maybe_resolver,
          maybe_npm_resolver,
        );
        (
          import,
          Dependency {
            is_dynamic: false,
            maybe_code: Resolution::None,
            maybe_type,
            maybe_deno_types_specifier: None,
            maybe_attribute_type: None,
            imports: vec![],
          },
        )
      })
      .collect();
    Self { dependencies }
  }
}

#[cfg(feature = "fast_check")]
#[derive(Debug, Default)]
pub enum WorkspaceFastCheckOption<'a> {
  #[default]
  Disabled,
  Enabled(&'a [WorkspaceMember]),
}

#[cfg(feature = "fast_check")]
#[derive(Default)]
pub struct BuildFastCheckTypeGraphOptions<'a> {
  pub fast_check_cache: Option<&'a dyn crate::fast_check::FastCheckCache>,
  pub fast_check_dts: bool,
  pub jsr_url_provider: &'a dyn JsrUrlProvider,
  pub module_parser: Option<&'a dyn crate::ModuleParser>,
  pub resolver: Option<&'a dyn Resolver>,
  pub npm_resolver: Option<&'a dyn NpmResolver>,
  /// Whether to fill workspace members with fast check TypeScript data.
  pub workspace_fast_check: WorkspaceFastCheckOption<'a>,
}

#[derive(Default)]
pub struct BuildOptions<'a> {
  pub is_dynamic: bool,
  /// Additional imports that should be brought into the scope of
  /// the module graph to add to the graph's "imports". This may
  /// be extra modules such as TypeScript's "types" option or JSX
  /// runtime types.
  pub imports: Vec<ReferrerImports>,
  pub executor: &'a dyn Executor,
  pub file_system: &'a dyn FileSystem,
  pub jsr_url_provider: &'a dyn JsrUrlProvider,
  /// Whether to pass through JSR specifiers to the resolver instead of
  /// resolving them. This is useful in cases where you want to mark JSR
  /// specifiers as external.
  pub passthrough_jsr_specifiers: bool,
  /// Whether the builder should verify the checksums found on `graph.checksums`
  /// and also fill in `graph.checksums` for loaded non-declaration remote non-JSR
  /// modules.
  pub verify_and_fill_checksums: bool,
  pub module_analyzer: &'a dyn ModuleAnalyzer,
  pub npm_resolver: Option<&'a dyn NpmResolver>,
  pub reporter: Option<&'a dyn Reporter>,
  pub resolver: Option<&'a dyn Resolver>,
  pub workspace_members: &'a [WorkspaceMember],
}

#[derive(Debug, Copy, Clone)]
pub enum ModuleEntryRef<'a> {
  Module(&'a Module),
  Err(&'a ModuleError),
  Redirect(&'a ModuleSpecifier),
}

#[derive(Debug, Clone)]
pub struct WalkOptions {
  pub check_js: bool,
  pub follow_dynamic: bool,
  pub follow_type_only: bool,
  /// If the fast check module graph should be preferred
  /// to walk over walking all modules.
  ///
  /// For example, when this encounters a package with fast
  /// check modules, then it will only walk the fast checked
  /// modules and not the rest of the graph.
  pub prefer_fast_check_graph: bool,
}

pub struct ModuleEntryIterator<'a> {
  graph: &'a ModuleGraph,
  seen: HashSet<&'a ModuleSpecifier>,
  visiting: VecDeque<&'a ModuleSpecifier>,
  follow_dynamic: bool,
  follow_type_only: bool,
  check_js: bool,
  prefer_fast_check_graph: bool,
  previous_module: Option<ModuleEntryRef<'a>>,
}

impl<'a> ModuleEntryIterator<'a> {
  fn new(
    graph: &'a ModuleGraph,
    roots: &'a [ModuleSpecifier],
    options: WalkOptions,
  ) -> Self {
    let mut seen =
      HashSet::<&'a ModuleSpecifier>::with_capacity(graph.specifiers_count());
    let mut visiting = VecDeque::<&'a ModuleSpecifier>::new();
    for root in roots {
      seen.insert(root);
      visiting.push_back(root);
    }
    for (_, dep) in graph.imports.values().flat_map(|i| &i.dependencies) {
      let mut resolutions = Vec::with_capacity(2);
      resolutions.push(&dep.maybe_code);
      if options.follow_type_only {
        resolutions.push(&dep.maybe_type);
      }
      #[allow(clippy::manual_flatten)]
      for resolution in resolutions {
        if let Resolution::Ok(resolved) = resolution {
          let specifier = &resolved.specifier;
          if seen.insert(specifier) {
            visiting.push_front(specifier);
          }
        }
      }
    }

    Self {
      graph,
      seen,
      visiting,
      follow_dynamic: options.follow_dynamic,
      follow_type_only: options.follow_type_only,
      check_js: options.check_js,
      prefer_fast_check_graph: options.prefer_fast_check_graph,
      previous_module: None,
    }
  }

  /// Skips analyzing the dependencies of the previously returned module.
  pub fn skip_previous_dependencies(&mut self) {
    self.previous_module = None;
  }

  /// An iterator over all the errors found when walking this iterator.
  ///
  /// This can be useful in scenarios where you want to filter or ignore an error.
  pub fn errors(self) -> ModuleGraphErrorIterator<'a> {
    ModuleGraphErrorIterator::new(self)
  }

  /// Consumes the iterator validating all the items for any resolution
  /// or module graph errors.
  ///
  /// This is different than calling `.valid()` on a module graph because
  /// it only applies to the roots filtered by the iterator with the provided
  /// options.
  #[allow(clippy::result_large_err)]
  pub fn validate(self) -> Result<(), ModuleGraphError> {
    if let Some(err) = self.errors().next() {
      Err(err)
    } else {
      Ok(())
    }
  }
}

impl<'a> Iterator for ModuleEntryIterator<'a> {
  type Item = (&'a ModuleSpecifier, ModuleEntryRef<'a>);

  fn next(&mut self) -> Option<Self::Item> {
    match self.previous_module.take() {
      Some(ModuleEntryRef::Module(module)) => match module {
        Module::Js(module) => {
          let check_types = (self.check_js
            || !matches!(
              module.media_type,
              MediaType::JavaScript
                | MediaType::Mjs
                | MediaType::Cjs
                | MediaType::Jsx
            ))
            && self.follow_type_only;
          if check_types {
            if let Some(Resolution::Ok(resolved)) = module
              .maybe_types_dependency
              .as_ref()
              .map(|d| &d.dependency)
            {
              let specifier = &resolved.specifier;
              if self.seen.insert(specifier) {
                self.visiting.push_front(specifier);
              }
            }
          }
          let module_deps = if check_types && self.prefer_fast_check_graph {
            module.dependencies_prefer_fast_check()
          } else {
            &module.dependencies
          };
          for dep in module_deps.values().rev() {
            if !dep.is_dynamic || self.follow_dynamic {
              let mut resolutions = Vec::with_capacity(2);
              resolutions.push(&dep.maybe_code);
              if check_types {
                resolutions.push(&dep.maybe_type);
              }
              #[allow(clippy::manual_flatten)]
              for resolution in resolutions {
                if let Resolution::Ok(resolved) = resolution {
                  let specifier = &resolved.specifier;
                  if self.seen.insert(specifier) {
                    self.visiting.push_front(specifier);
                  }
                }
              }
            }
          }
        }
        Module::Json(_)
        | Module::External(_)
        | Module::Npm(_)
        | Module::Node(_) => {}
      },
      Some(ModuleEntryRef::Redirect(specifier)) => {
        if self.seen.insert(specifier) {
          self.visiting.push_front(specifier);
        }
      }
      Some(ModuleEntryRef::Err(_)) | None => {}
    }

    let (specifier, module_entry) = loop {
      let specifier = self.visiting.pop_front()?;
      match self.graph.module_slots.get_key_value(specifier) {
        Some((specifier, module_slot)) => {
          match module_slot {
            ModuleSlot::Pending => {
              // ignore
            }
            ModuleSlot::Module(module) => {
              break (specifier, ModuleEntryRef::Module(module))
            }
            ModuleSlot::Err(err) => {
              break (specifier, ModuleEntryRef::Err(err))
            }
          }
        }
        None => {
          if let Some((specifier, to)) =
            self.graph.redirects.get_key_value(specifier)
          {
            break (specifier, ModuleEntryRef::Redirect(to));
          }
        }
      }
    };

    self.previous_module = Some(module_entry);

    Some((specifier, module_entry))
  }
}

pub struct ModuleGraphErrorIterator<'a> {
  iterator: ModuleEntryIterator<'a>,
  next_errors: Vec<ModuleGraphError>,
}

impl<'a> ModuleGraphErrorIterator<'a> {
  pub fn new(iterator: ModuleEntryIterator<'a>) -> Self {
    Self {
      iterator,
      next_errors: Default::default(),
    }
  }

  fn check_resolution(
    &self,
    module: &JsModule,
    mode: ResolutionMode,
    specifier_text: &str,
    resolution: &Resolution,
    is_dynamic: bool,
  ) -> Option<ModuleGraphError> {
    match resolution {
      Resolution::Ok(resolved) => {
        let referrer_scheme = module.specifier.scheme();
        let specifier_scheme = resolved.specifier.scheme();
        if referrer_scheme == "https" && specifier_scheme == "http" {
          Some(ModuleGraphError::for_resolution_mode(
            mode,
            ResolutionError::InvalidDowngrade {
              specifier: resolved.specifier.clone(),
              range: resolved.range.clone(),
            },
          ))
        } else if matches!(referrer_scheme, "https" | "http")
          && matches!(specifier_scheme, "file")
          && specifier_text.to_lowercase().starts_with("file://")
        {
          Some(ModuleGraphError::for_resolution_mode(
            mode,
            ResolutionError::InvalidLocalImport {
              specifier: resolved.specifier.clone(),
              range: resolved.range.clone(),
            },
          ))
        } else if self.iterator.follow_dynamic {
          let resolved_specifier =
            self.iterator.graph.resolve(&resolved.specifier);
          let module_slot =
            self.iterator.graph.module_slots.get(&resolved_specifier);
          if let Some(ModuleSlot::Err(ModuleError::Missing(
            specifier,
            maybe_range,
          ))) = module_slot
          {
            // we want to surface module missing errors as dynamic missing errors
            if is_dynamic {
              Some(ModuleGraphError::ModuleError(ModuleError::MissingDynamic(
                specifier.clone(),
                resolved.range.clone(),
              )))
            } else {
              Some(ModuleGraphError::ModuleError(ModuleError::Missing(
                specifier.clone(),
                maybe_range.clone(),
              )))
            }
          } else {
            None
          }
        } else {
          None
        }
      }
      Resolution::Err(err) => {
        Some(ModuleGraphError::for_resolution_mode(mode, *err.clone()))
      }
      Resolution::None => None,
    }
  }
}

impl<'a> Iterator for ModuleGraphErrorIterator<'a> {
  type Item = ModuleGraphError;

  fn next(&mut self) -> Option<Self::Item> {
    while self.next_errors.is_empty() {
      let follow_type_only = self.iterator.follow_type_only;
      let check_js = self.iterator.check_js;
      let follow_dynamic = self.iterator.follow_dynamic;

      if let Some((_, module_entry)) = self.iterator.next() {
        match module_entry {
          ModuleEntryRef::Module(Module::Js(module)) => {
            let check_types = (check_js
              || !matches!(
                module.media_type,
                MediaType::JavaScript
                  | MediaType::Mjs
                  | MediaType::Cjs
                  | MediaType::Jsx
              ))
              && follow_type_only;
            if check_types {
              if let Some(dep) = module.maybe_types_dependency.as_ref() {
                if let Some(err) = self.check_resolution(
                  module,
                  ResolutionMode::Types,
                  &dep.specifier,
                  &dep.dependency,
                  false,
                ) {
                  self.next_errors.push(err);
                }
              }
            }
            let module_deps = if follow_type_only {
              module.dependencies_prefer_fast_check()
            } else {
              &module.dependencies
            };
            for (specifier_text, dep) in module_deps {
              if follow_dynamic || !dep.is_dynamic {
                if let Some(err) = self.check_resolution(
                  module,
                  ResolutionMode::Execution,
                  specifier_text,
                  &dep.maybe_code,
                  dep.is_dynamic,
                ) {
                  self.next_errors.push(err);
                }
                if check_types {
                  if let Some(err) = self.check_resolution(
                    module,
                    ResolutionMode::Types,
                    specifier_text,
                    &dep.maybe_type,
                    dep.is_dynamic,
                  ) {
                    self.next_errors.push(err);
                  }
                }
              }
            }
          }
          ModuleEntryRef::Err(error) => {
            // ignore missing modules when following dynamic imports
            // because they will be resolved in place
            let should_ignore =
              follow_dynamic && matches!(error, ModuleError::Missing { .. });
            if !should_ignore {
              self
                .next_errors
                .push(ModuleGraphError::ModuleError(error.clone()));
            }
          }
          _ => {}
        }
      } else {
        break; // no more modules, stop searching
      }
    }

    self.next_errors.pop()
  }
}

/// The structure which represents a module graph, which can be serialized as
/// well as "printed". The roots of the graph represent the "starting" point
/// which can be located in the module "slots" in the graph. The graph also
/// contains any redirects where the requested module specifier was redirected
/// to another module specifier when being loaded.
#[derive(Debug, Clone, Serialize)]
pub struct ModuleGraph {
  #[serde(skip_serializing)]
  graph_kind: GraphKind,
  pub roots: Vec<ModuleSpecifier>,
  /// Checksums for verifying loaded modules. These should be
  /// populated into the module graph before loading.
  #[serde(skip_serializing)]
  pub checksums: HashMap<ModuleSpecifier, LoaderChecksum>,
  #[serde(rename = "modules")]
  #[serde(serialize_with = "serialize_module_slots")]
  pub(crate) module_slots: BTreeMap<ModuleSpecifier, ModuleSlot>,
  #[serde(skip_serializing_if = "IndexMap::is_empty")]
  #[serde(serialize_with = "serialize_graph_imports")]
  pub imports: IndexMap<ModuleSpecifier, GraphImport>,
  pub redirects: BTreeMap<ModuleSpecifier, ModuleSpecifier>,
  #[serde(skip_serializing)]
  pub npm_packages: Vec<PackageNv>,
  #[serde(skip_serializing)]
  pub has_node_specifier: bool,
  #[serde(rename = "packages")]
  #[serde(skip_serializing_if = "PackageSpecifiers::is_empty")]
  pub packages: PackageSpecifiers,
}

impl ModuleGraph {
  pub fn new(graph_kind: GraphKind) -> Self {
    Self {
      graph_kind,
      roots: Default::default(),
      checksums: Default::default(),
      module_slots: Default::default(),
      imports: Default::default(),
      redirects: Default::default(),
      npm_packages: Default::default(),
      has_node_specifier: false,
      packages: Default::default(),
    }
  }

  pub fn graph_kind(&self) -> GraphKind {
    self.graph_kind
  }

  pub async fn build<'a>(
    &mut self,
    roots: Vec<ModuleSpecifier>,
    loader: &dyn Loader,
    options: BuildOptions<'a>,
  ) -> Vec<BuildDiagnostic> {
    Builder::build(self, roots, loader, options).await
  }

  #[cfg(feature = "fast_check")]
  pub fn build_fast_check_type_graph(
    &mut self,
    options: BuildFastCheckTypeGraphOptions,
  ) {
    if !self.graph_kind().include_types() {
      return;
    }

    let mut pending_nvs = self
      .packages
      .top_level_packages()
      .iter()
      .cloned()
      .collect::<VecDeque<_>>();
    if let WorkspaceFastCheckOption::Enabled(workspace_members) =
      options.workspace_fast_check
    {
      pending_nvs.extend(workspace_members.iter().map(|n| n.nv.clone()));
    }
    if pending_nvs.is_empty() {
      return;
    }

    let default_module_parser = crate::CapturingModuleAnalyzer::default();
    let root_symbol = crate::symbols::RootSymbol::new(
      self,
      options.module_parser.unwrap_or(&default_module_parser),
    );

    let modules = crate::fast_check::build_fast_check_type_graph(
      options.fast_check_cache,
      options.jsr_url_provider,
      self,
      &root_symbol,
      pending_nvs,
      &crate::fast_check::TransformOptions {
        workspace_members: match options.workspace_fast_check {
          WorkspaceFastCheckOption::Disabled => &[],
          WorkspaceFastCheckOption::Enabled(members) => members,
        },
        should_error_on_first_diagnostic: match options.workspace_fast_check {
          WorkspaceFastCheckOption::Disabled => true,
          WorkspaceFastCheckOption::Enabled(_) => false,
        },
        dts: options.fast_check_dts,
      },
    );
    for (specifier, fast_check_module_result) in modules {
      let module_slot = self.module_slots.get_mut(&specifier).unwrap();
      let module = match module_slot {
        ModuleSlot::Module(m) => match m {
          Module::Js(m) => m,
          _ => continue,
        },
        ModuleSlot::Err(_) | ModuleSlot::Pending => continue,
      };
      module.fast_check = Some(match fast_check_module_result {
        Ok(fast_check_module) => {
          let mut dependencies: IndexMap<String, Dependency> =
            Default::default();
          fill_module_dependencies(
            GraphKind::TypesOnly,
            match Arc::try_unwrap(fast_check_module.module_info) {
              Ok(module_info) => module_info.dependencies,
              Err(module_info) => module_info.dependencies.clone(),
            },
            &module.specifier,
            &mut dependencies,
            // no need to resolve dynamic imports
            &NullFileSystem,
            options.jsr_url_provider,
            options.resolver,
            options.npm_resolver,
          );
          FastCheckTypeModuleSlot::Module(Box::new(FastCheckTypeModule {
            dependencies,
            source: fast_check_module.text,
            source_map: fast_check_module.source_map,
            dts: fast_check_module.dts,
          }))
        }
        Err(diagnostic) => FastCheckTypeModuleSlot::Error(diagnostic),
      });
    }
  }

  /// Creates a new cloned module graph from the provided roots.
  pub fn segment(&self, roots: &[ModuleSpecifier]) -> Self {
    if roots == self.roots {
      // perf - do a straight clone since the roots are the same
      return self.clone();
    }

    let mut new_graph = ModuleGraph::new(self.graph_kind);
    let entries = self.walk(
      roots,
      WalkOptions {
        follow_dynamic: true,
        follow_type_only: true,
        check_js: true,
        prefer_fast_check_graph: false,
      },
    );

    for (specifier, module_entry) in entries {
      match module_entry {
        ModuleEntryRef::Module(module) => {
          new_graph
            .module_slots
            .insert(specifier.clone(), ModuleSlot::Module(module.clone()));
        }
        ModuleEntryRef::Err(err) => {
          new_graph
            .module_slots
            .insert(specifier.clone(), ModuleSlot::Err(err.clone()));
        }
        ModuleEntryRef::Redirect(specifier_to) => {
          new_graph
            .redirects
            .insert(specifier.clone(), specifier_to.clone());
        }
      }
    }
    new_graph.imports = self.imports.clone();
    new_graph.roots = roots.iter().map(|r| (*r).to_owned()).collect();
    new_graph.npm_packages = self.npm_packages.clone();
    // todo(dsherret): it should be a bit smarter about this, but this is not terrible
    new_graph.packages = self.packages.clone();
    new_graph.has_node_specifier = self.has_node_specifier;

    new_graph
  }

  /// Iterates over all the module entries in the module graph searching from the provided roots.
  pub fn walk<'a>(
    &'a self,
    roots: &'a [ModuleSpecifier],
    options: WalkOptions,
  ) -> ModuleEntryIterator<'a> {
    ModuleEntryIterator::new(self, roots, options)
  }

  /// Returns `true` if the specifier resolves to a module within a graph,
  /// otherwise returns `false`.
  pub fn contains(&self, specifier: &ModuleSpecifier) -> bool {
    let specifier = self.resolve(specifier);
    self
      .module_slots
      .get(&specifier)
      .map_or(false, |ms| matches!(ms, ModuleSlot::Module(_)))
  }

  /// Returns any module errors found in the graph.
  ///
  /// NOTE: This does not return any resolution errors.
  pub fn module_errors(&self) -> impl Iterator<Item = &ModuleError> {
    self.module_slots.values().filter_map(|ms| match ms {
      ModuleSlot::Err(err) => Some(err),
      ModuleSlot::Module(_) | ModuleSlot::Pending => None,
    })
  }

  /// Get a module from the module graph, returning `None` if the module is not
  /// part of the graph, or if when loading the module it errored. If any module
  /// resolution error is needed, then use the `try_get()` method which will
  /// return any resolution error as the error in the result.
  pub fn get(&self, specifier: &ModuleSpecifier) -> Option<&Module> {
    let specifier = self.resolve(specifier);
    match self.module_slots.get(&specifier) {
      Some(ModuleSlot::Module(module)) => Some(module),
      _ => None,
    }
  }

  /// Return a vector of references to module objects in the graph. Only modules
  /// that were fully resolved are present, as "errors" are omitted. If
  /// you need to know what errors are in the graph, walk the graph via `.walk`
  /// or if you just need to check if everything is "ok" with the graph, use the
  /// `.valid()` method.
  pub fn modules(&self) -> impl Iterator<Item = &Module> {
    self.module_slots.values().filter_map(|ms| match ms {
      ModuleSlot::Module(m) => Some(m),
      _ => None,
    })
  }

  /// Resolve a specifier from the module graph following any possible redirects
  /// returning the "final" module.
  pub fn resolve(&self, specifier: &ModuleSpecifier) -> ModuleSpecifier {
    let mut redirected_specifier = specifier;
    let max_redirects = 10;
    let mut seen = HashSet::with_capacity(max_redirects);
    seen.insert(redirected_specifier);
    while let Some(specifier) = self.redirects.get(redirected_specifier) {
      if !seen.insert(specifier) {
        log::warn!("An infinite loop of redirections detected.\n  Original specifier: {specifier}");
        break;
      }
      redirected_specifier = specifier;
      if seen.len() >= max_redirects {
        log::warn!("An excessive number of redirections detected.\n  Original specifier: {specifier}");
        break;
      }
    }
    redirected_specifier.clone()
  }

  /// Resolve a dependency of a referring module providing the string specifier
  /// of the dependency and returning an optional fully qualified module
  /// specifier.
  ///
  /// The `prefer_types` flags indicates if a type dependency is preferred over
  /// a code dependency. If `true`, a type dependency will be returned in favor
  /// of a code dependency. If `false` a code dependency will be returned in
  /// favor of a type dependency. The value should be set to `true` when
  /// resolving specifiers for type checking, or otherwise `false`.
  pub fn resolve_dependency(
    &self,
    specifier: &str,
    referrer: &ModuleSpecifier,
    prefer_types: bool,
  ) -> Option<ModuleSpecifier> {
    let referrer = self.resolve(referrer);
    if let Some(ModuleSlot::Module(referring_module)) =
      self.module_slots.get(&referrer)
    {
      self.resolve_dependency_from_module(
        specifier,
        referring_module,
        prefer_types,
      )
    } else if let Some(graph_import) = self.imports.get(&referrer) {
      let dependency = graph_import.dependencies.get(specifier)?;
      self.resolve_dependency_from_dep(dependency, prefer_types)
    } else {
      None
    }
  }

  pub fn resolve_dependency_from_module(
    &self,
    specifier: &str,
    referring_module: &Module,
    prefer_types: bool,
  ) -> Option<ModuleSpecifier> {
    match referring_module {
      Module::Js(referring_module) => {
        let dependency = referring_module.dependencies.get(specifier)?;
        self.resolve_dependency_from_dep(dependency, prefer_types)
      }
      Module::Json(_)
      | Module::Npm(_)
      | Module::Node(_)
      | Module::External(_) => None,
    }
  }

  pub fn resolve_dependency_from_dep(
    &self,
    dependency: &Dependency,
    prefer_types: bool,
  ) -> Option<ModuleSpecifier> {
    let (maybe_first, maybe_second) = if prefer_types {
      (&dependency.maybe_type, &dependency.maybe_code)
    } else {
      (&dependency.maybe_code, &dependency.maybe_type)
    };
    let unresolved_specifier = maybe_first
      .maybe_specifier()
      .or_else(|| maybe_second.maybe_specifier())?;
    let resolved_specifier = self.resolve(unresolved_specifier);
    // Even if we resolved the specifier, it doesn't mean the module is actually
    // there, so check in the module slots
    match self.module_slots.get(&resolved_specifier) {
      Some(ModuleSlot::Module(Module::Js(module))) if prefer_types => {
        // check for if this module has a types dependency
        if let Some(Resolution::Ok(resolved)) = module
          .maybe_types_dependency
          .as_ref()
          .map(|d| &d.dependency)
        {
          let resolved_specifier = self.resolve(&resolved.specifier);
          if matches!(
            self.module_slots.get(&resolved_specifier),
            Some(ModuleSlot::Module(_))
          ) {
            return Some(resolved_specifier);
          }
        }
        Some(resolved_specifier)
      }
      Some(ModuleSlot::Module(_)) => Some(resolved_specifier),
      _ => None,
    }
  }

  /// Return the entries of the specifiers in the graph, where the first value
  /// is a module specifier and the second value is a result that contains a tuple of
  /// the module specifier, module kind, and media type, or the module graph
  /// error.
  pub fn specifiers(
    &self,
  ) -> impl Iterator<Item = (&ModuleSpecifier, Result<&Module, &ModuleError>)>
  {
    self.module_slots.iter().filter_map(to_result).chain(
      self.redirects.iter().filter_map(|(specifier, found)| {
        let module_slot = self.module_slots.get(found)?;
        to_result((specifier, module_slot))
      }),
    )
  }

  /// Retrieve a module from the module graph. If the module identified as a
  /// dependency of the graph, but resolving or loading that module resulted in
  /// an error, the error will be returned as the `Err` of the result. If the
  /// module is not part of the graph, or the module is missing from the graph,
  /// the result will be `Ok` with the option of the module.
  pub fn try_get(
    &self,
    specifier: &ModuleSpecifier,
  ) -> Result<Option<&Module>, &ModuleError> {
    let specifier = self.resolve(specifier);
    match self.module_slots.get(&specifier) {
      Some(ModuleSlot::Module(module)) => Ok(Some(module)),
      Some(ModuleSlot::Err(err)) => Err(err),
      _ => Ok(None),
    }
  }

  /// Similar to `try_get`, but will prefer resolving to the types dependency if
  /// the module has one.
  pub fn try_get_prefer_types(
    &self,
    specifier: &ModuleSpecifier,
  ) -> Result<Option<&Module>, &ModuleError> {
    let Some(module) = self.try_get(specifier)? else {
      return Ok(None);
    };

    if let Some(specifier) = module.js().and_then(|m| {
      m.maybe_types_dependency
        .as_ref()
        .and_then(|d| d.dependency.ok())
        .map(|r| &r.specifier)
    }) {
      self.try_get(specifier)
    } else {
      Ok(Some(module))
    }
  }

  /// Walk the graph from the root, checking to see if there are any module
  /// graph errors on non-type only, non-dynamic imports. The first error is
  /// returned as as error result, otherwise ok if there are no errors.
  #[allow(clippy::result_large_err)]
  pub fn valid(&self) -> Result<(), ModuleGraphError> {
    self
      .walk(
        &self.roots,
        WalkOptions {
          check_js: true,
          follow_type_only: false,
          follow_dynamic: false,
          prefer_fast_check_graph: false,
        },
      )
      .validate()
  }

  /// Gets the approximate number of specifiers in the graph.
  ///
  /// This is useful for pre-allocating actions that will take
  /// place on the graph.
  pub fn specifiers_count(&self) -> usize {
    self.module_slots.len() + self.redirects.len() + self.imports.len()
  }
}

/// Resolve a string specifier from a referring module, using the resolver if
/// present, returning the resolution result.
fn resolve(
  specifier_text: &str,
  referrer_range: Range,
  mode: ResolutionMode,
  jsr_url_provider: &dyn JsrUrlProvider,
  maybe_resolver: Option<&dyn Resolver>,
  maybe_npm_resolver: Option<&dyn NpmResolver>,
) -> Resolution {
  let response = if let Some(resolver) = maybe_resolver {
    resolver.resolve(specifier_text, &referrer_range, mode)
  } else {
    resolve_import(specifier_text, &referrer_range.specifier)
      .map_err(|err| err.into())
  };
  if mode.is_types() {
    if let Ok(resolved_url) = &response {
      if let Some(package_nv) = jsr_url_provider.package_url_to_nv(resolved_url)
      {
        if Some(package_nv)
          != jsr_url_provider.package_url_to_nv(&referrer_range.specifier)
        {
          return Resolution::Err(Box::new(
            ResolutionError::InvalidJsrHttpsTypesImport {
              specifier: resolved_url.clone(),
              range: referrer_range.clone(),
            },
          ));
        }
      }
    }
  }
  if let Some(npm_resolver) = maybe_npm_resolver {
    if npm_resolver.enables_bare_builtin_node_module() {
      use import_map::ImportMapError;
      use ResolveError::*;
      use SpecifierError::*;
      let res_ref = response.as_ref();
      if matches!(res_ref, Err(Specifier(ImportPrefixMissing(_, _))))
        || matches!(res_ref, Err(Other(e)) if matches!(e.downcast_ref::<ImportMapError>(), Some(&ImportMapError::UnmappedBareSpecifier(_, _))))
      {
        if let Ok(specifier) =
          ModuleSpecifier::parse(&format!("node:{}", specifier_text))
        {
          if npm_resolver.resolve_builtin_node_module(&specifier).is_ok() {
            npm_resolver.on_resolve_bare_builtin_node_module(
              specifier_text,
              &referrer_range,
            );
            return Resolution::from_resolve_result(
              Ok(specifier),
              specifier_text,
              referrer_range,
            );
          }
        }
      }
    }
  }
  Resolution::from_resolve_result(response, specifier_text, referrer_range)
}

fn serialize_module_slots<S>(
  module_slots: &BTreeMap<ModuleSpecifier, ModuleSlot>,
  serializer: S,
) -> Result<S::Ok, S::Error>
where
  S: Serializer,
{
  let mut seq = serializer.serialize_seq(Some(module_slots.len()))?;
  for (specifier, slot) in module_slots.iter() {
    match slot {
      ModuleSlot::Module(module) => seq.serialize_element(module)?,
      ModuleSlot::Err(err) => seq.serialize_element(&serde_json::json!({
        "specifier": specifier,
        "error": err.to_string(),
      }))?,
      ModuleSlot::Pending => seq.serialize_element(&serde_json::json!({
        "specifier": specifier,
        "error": "[INTERNAL ERROR] A pending module load never completed.",
      }))?,
    };
  }
  seq.end()
}

fn serialize_graph_imports<S>(
  graph_imports: &IndexMap<ModuleSpecifier, GraphImport>,
  serializer: S,
) -> Result<S::Ok, S::Error>
where
  S: Serializer,
{
  #[derive(Serialize)]
  struct GraphImportWithReferrer<'a> {
    referrer: &'a ModuleSpecifier,
    #[serde(flatten)]
    graph_import: &'a GraphImport,
  }
  let mut seq = serializer.serialize_seq(Some(graph_imports.len()))?;
  for (referrer, graph_import) in graph_imports {
    seq.serialize_element(&GraphImportWithReferrer {
      referrer,
      graph_import,
    })?
  }
  seq.end()
}

#[derive(Clone)]
pub(crate) enum ModuleSourceAndInfo {
  Json {
    specifier: ModuleSpecifier,
    source: Arc<str>,
  },
  Js {
    specifier: ModuleSpecifier,
    media_type: MediaType,
    source: Arc<str>,
    maybe_headers: Option<HashMap<String, String>>,
    module_info: Box<ModuleInfo>,
  },
}

impl ModuleSourceAndInfo {
  pub fn specifier(&self) -> &ModuleSpecifier {
    match self {
      Self::Json { specifier, .. } => specifier,
      Self::Js { specifier, .. } => specifier,
    }
  }

  pub fn media_type(&self) -> MediaType {
    match self {
      Self::Json { .. } => MediaType::Json,
      Self::Js { media_type, .. } => *media_type,
    }
  }

  pub fn source(&self) -> &str {
    match self {
      Self::Json { source, .. } => source,
      Self::Js { source, .. } => source,
    }
  }
}

pub(crate) struct ParseModuleAndSourceInfoOptions<'a> {
  pub specifier: ModuleSpecifier,
  pub maybe_headers: Option<HashMap<String, String>>,
  pub content: Arc<[u8]>,
  pub maybe_attribute_type: Option<&'a AttributeTypeWithRange>,
  pub maybe_referrer: Option<&'a Range>,
  pub is_root: bool,
  pub is_dynamic_branch: bool,
}

/// With the provided information, parse a module and return its "module slot"
#[allow(clippy::too_many_arguments)]
#[allow(clippy::result_large_err)]
pub(crate) async fn parse_module_source_and_info(
  module_analyzer: &dyn ModuleAnalyzer,
  opts: ParseModuleAndSourceInfoOptions<'_>,
) -> Result<ModuleSourceAndInfo, ModuleError> {
  let (mut media_type, maybe_charset) =
    resolve_media_type_and_charset_from_headers(
      &opts.specifier,
      opts.maybe_headers.as_ref(),
    );

  if opts.is_root && media_type == MediaType::Unknown {
    // assume javascript
    media_type = MediaType::JavaScript;
  }

  // here we check any media types that should have assertions made against them
  // if they aren't the root and add them to the graph, otherwise we continue
  if media_type == MediaType::Json
    && (opts.is_root
      || opts.is_dynamic_branch
      || matches!(
        opts.maybe_attribute_type.map(|t| t.kind.as_str()),
        Some("json")
      ))
  {
    return match crate::source::decode_source(
      &opts.specifier,
      opts.content,
      maybe_charset,
    ) {
      Ok(text) => Ok(ModuleSourceAndInfo::Json {
        specifier: opts.specifier,
        source: text,
      }),
      Err(err) => Err(ModuleError::LoadingErr(
        opts.specifier,
        None,
        ModuleLoadError::Decode(Arc::new(err)),
      )),
    };
  }

  if let Some(attribute_type) = opts.maybe_attribute_type {
    if attribute_type.kind == "json" {
      return Err(ModuleError::InvalidTypeAssertion {
        specifier: opts.specifier.clone(),
        range: attribute_type.range.clone(),
        actual_media_type: media_type,
        expected_media_type: MediaType::Json,
      });
    } else {
      return Err(ModuleError::UnsupportedImportAttributeType {
        specifier: opts.specifier,
        range: attribute_type.range.clone(),
        kind: attribute_type.kind.clone(),
      });
    }
  }

  // Here we check for known ES Modules that we will analyze the dependencies of
  match media_type {
    MediaType::JavaScript
    | MediaType::Mjs
    | MediaType::Cjs
    | MediaType::Jsx
    | MediaType::TypeScript
    | MediaType::Mts
    | MediaType::Cts
    | MediaType::Tsx
    | MediaType::Dts
    | MediaType::Dmts
    | MediaType::Dcts => {
      let source =
        new_source_with_text(&opts.specifier, opts.content, maybe_charset)
          .map_err(|err| *err)?;
      match module_analyzer
        .analyze(&opts.specifier, source.clone(), media_type)
        .await
      {
        Ok(module_info) => {
          // Return the module as a valid module
          Ok(ModuleSourceAndInfo::Js {
            specifier: opts.specifier,
            media_type,
            source,
            maybe_headers: opts.maybe_headers,
            module_info: Box::new(module_info),
          })
        }
        Err(diagnostic) => {
          Err(ModuleError::ParseErr(opts.specifier, diagnostic))
        }
      }
    }
    MediaType::Json
    | MediaType::Wasm
    | MediaType::TsBuildInfo
    | MediaType::SourceMap
    | MediaType::Unknown => Err(ModuleError::UnsupportedMediaType(
      opts.specifier,
      media_type,
      opts.maybe_referrer.map(|r| r.to_owned()),
    )),
  }
}

pub(crate) struct ParseModuleOptions {
  pub graph_kind: GraphKind,
  pub module_source_and_info: ModuleSourceAndInfo,
}

/// With the provided information, parse a module and return its "module slot"
#[allow(clippy::result_large_err)]
pub(crate) fn parse_module(
  file_system: &dyn FileSystem,
  jsr_url_provider: &dyn JsrUrlProvider,
  maybe_resolver: Option<&dyn Resolver>,
  maybe_npm_resolver: Option<&dyn NpmResolver>,
  options: ParseModuleOptions,
) -> Result<Module, ModuleError> {
  match options.module_source_and_info {
    ModuleSourceAndInfo::Json { specifier, source } => {
      Ok(Module::Json(JsonModule {
        maybe_cache_info: None,
        source,
        media_type: MediaType::Json,
        specifier,
      }))
    }
    ModuleSourceAndInfo::Js {
      specifier,
      media_type,
      source,
      maybe_headers,
      module_info,
    } => Ok(Module::Js(parse_js_module_from_module_info(
      options.graph_kind,
      specifier,
      media_type,
      maybe_headers.as_ref(),
      *module_info,
      source,
      file_system,
      jsr_url_provider,
      maybe_resolver,
      maybe_npm_resolver,
    ))),
  }
}

#[allow(clippy::too_many_arguments)]
pub(crate) fn parse_js_module_from_module_info(
  graph_kind: GraphKind,
  specifier: ModuleSpecifier,
  media_type: MediaType,
  maybe_headers: Option<&HashMap<String, String>>,
  module_info: ModuleInfo,
  source: Arc<str>,
  file_system: &dyn FileSystem,
  jsr_url_provider: &dyn JsrUrlProvider,
  maybe_resolver: Option<&dyn Resolver>,
  maybe_npm_resolver: Option<&dyn NpmResolver>,
) -> JsModule {
  let mut module = JsModule::new(specifier, source);
  module.media_type = media_type;

  // Analyze the TypeScript triple-slash references and self types specifier
  if graph_kind.include_types() {
    if let Some(specifier) = module_info.self_types_specifier.as_ref() {
      let range =
        Range::from_position_range(module.specifier.clone(), specifier.range);
      module.maybe_types_dependency = Some(TypesDependency {
        specifier: specifier.text.clone(),
        dependency: resolve(
          &specifier.text,
          range.clone(),
          ResolutionMode::Types,
          jsr_url_provider,
          maybe_resolver,
          maybe_npm_resolver,
        ),
      });
    }

    for reference in module_info.ts_references {
      match reference {
        TypeScriptReference::Path(specifier) => {
          let dep = module
            .dependencies
            .entry(specifier.text.clone())
            .or_default();
          let range = Range::from_position_range(
            module.specifier.clone(),
            specifier.range,
          );
          if dep.maybe_type.is_none() {
            dep.maybe_type = resolve(
              &specifier.text,
              range.clone(),
              ResolutionMode::Types,
              jsr_url_provider,
              maybe_resolver,
              maybe_npm_resolver,
            );
          }
          dep.imports.push(Import {
            specifier: specifier.text,
            kind: ImportKind::TsReferencePath,
            range,
            is_dynamic: false,
            attributes: Default::default(),
          });
        }
        TypeScriptReference::Types(specifier) => {
          let is_untyped = !module.media_type.is_typed();
          if is_untyped && module.maybe_types_dependency.is_some() {
            continue; // early exit if we already have a types dependency
          }
          let range = Range::from_position_range(
            module.specifier.clone(),
            specifier.range,
          );
          let dep_resolution = resolve(
            &specifier.text,
            range.clone(),
            ResolutionMode::Types,
            jsr_url_provider,
            maybe_resolver,
            maybe_npm_resolver,
          );
          if is_untyped {
            module.maybe_types_dependency = Some(TypesDependency {
              specifier: specifier.text.clone(),
              dependency: dep_resolution,
            });
          } else {
            let dep = module
              .dependencies
              .entry(specifier.text.clone())
              .or_default();
            if dep.maybe_type.is_none() {
              dep.maybe_type = dep_resolution;
            }
            dep.imports.push(Import {
              specifier: specifier.text,
              kind: ImportKind::TsReferenceTypes,
              range,
              is_dynamic: false,
              attributes: Default::default(),
            });
          }
        }
      }
    }
  }

  // Inject the JSX import source dependency if needed. This is done as follows:
  // 1. Check that the module is a JSX or TSX module.
  // 2. If the module has a @jsxImportSource pragma, use that as the import
  //    source.
  // 3. If the resolver has a default JSX import source, use that as the import
  //    source.
  // 4. If none of the above are true, do not inject a dependency.
  //
  // Additionally we may augment the JSX import source dependency with a type
  // dependency. This happens as follows:
  // 1. Check if a JSX import source dependency was injected and it is untyped.
  // 2. If the file has a @jsxImportSourceTypes pragma, use that as the import
  //    source types.
  // 3. If the JSX import source was not set through the @jsxImportSource
  //    pragma and the resolver has a default JSX import source types, use
  //    that as the import source types.
  // 4. If none of the above are true, do not inject a type dependency.
  //
  // This means that a default JSX import source types will not be used if the
  // import source was set by the @jsxImportSource pragma. This is done to
  // prevent a default import source types from being injected when the user
  // has explicitly overridden the import source in the file.
  if matches!(media_type, MediaType::Jsx | MediaType::Tsx) {
    let has_jsx_import_source_pragma = module_info.jsx_import_source.is_some();
    let res = module_info.jsx_import_source.or_else(|| {
      maybe_resolver.and_then(|r| {
        r.default_jsx_import_source()
          .map(|import_source| SpecifierWithRange {
            text: import_source,
            range: PositionRange {
              start: Position::zeroed(),
              end: Position::zeroed(),
            },
          })
      })
    });
    if let Some(import_source) = res {
      let jsx_import_source_module = maybe_resolver
        .map(|r| r.jsx_import_source_module())
        .unwrap_or(DEFAULT_JSX_IMPORT_SOURCE_MODULE);
      let specifier_text =
        format!("{}/{}", import_source.text, jsx_import_source_module);
      let dep = module
        .dependencies
        .entry(specifier_text.clone())
        .or_default();
      let range = Range::from_position_range(
        module.specifier.clone(),
        import_source.range,
      );
      if dep.maybe_code.is_none() {
        dep.maybe_code = resolve(
          &specifier_text,
          range.clone(),
          ResolutionMode::Execution,
          jsr_url_provider,
          maybe_resolver,
          maybe_npm_resolver,
        );
      }
      if graph_kind.include_types() && dep.maybe_type.is_none() {
        let mut types_res = module_info.jsx_import_source_types;
        if types_res.is_none() && !has_jsx_import_source_pragma {
          types_res = maybe_resolver.and_then(|r| {
            r.default_jsx_import_source_types().map(|import_source| {
              SpecifierWithRange {
                text: import_source,
                range: PositionRange {
                  start: Position::zeroed(),
                  end: Position::zeroed(),
                },
              }
            })
          });
        }
        if let Some(import_source_types) = types_res {
          let specifier_text = format!(
            "{}/{}",
            import_source_types.text, jsx_import_source_module
          );
          let range = Range::from_position_range(
            module.specifier.clone(),
            import_source_types.range,
          );
          dep.maybe_type = resolve(
            &specifier_text,
            range,
            ResolutionMode::Types,
            jsr_url_provider,
            maybe_resolver,
            maybe_npm_resolver,
          );
          dep.maybe_deno_types_specifier = Some(specifier_text);
        }
      }
      dep.imports.push(Import {
        specifier: specifier_text,
        kind: ImportKind::JsxImportSource,
        range,
        is_dynamic: false,
        attributes: Default::default(),
      });
    }
  }

  // Analyze any JSDoc type imports
  if graph_kind.include_types() {
    for specifier in module_info.jsdoc_imports {
      let dep = module
        .dependencies
        .entry(specifier.text.clone())
        .or_default();
      let range =
        Range::from_position_range(module.specifier.clone(), specifier.range);
      if dep.maybe_type.is_none() {
        dep.maybe_type = resolve(
          &specifier.text,
          range.clone(),
          ResolutionMode::Types,
          jsr_url_provider,
          maybe_resolver,
          maybe_npm_resolver,
        );
      }
      dep.imports.push(Import {
        specifier: specifier.text,
        kind: ImportKind::JsDoc,
        range,
        is_dynamic: false,
        attributes: Default::default(),
      });
    }
  }

  // Analyze the X-TypeScript-Types header
  if graph_kind.include_types() && module.maybe_types_dependency.is_none() {
    if let Some(headers) = maybe_headers {
      if let Some(types_header) = headers.get("x-typescript-types") {
        let range = Range {
          specifier: module.specifier.clone(),
          start: Position::zeroed(),
          end: Position::zeroed(),
        };
        module.maybe_types_dependency = Some(TypesDependency {
          specifier: types_header.to_string(),
          dependency: resolve(
            types_header,
            range,
            ResolutionMode::Types,
            jsr_url_provider,
            maybe_resolver,
            maybe_npm_resolver,
          ),
        });
      }
    }
  }

  // Use resolve_types from maybe_resolver
  if let Some(resolver) = maybe_resolver {
    // this will only get called if there is no other types dependency and
    // the media type is untyped.
    if graph_kind.include_types()
      && module.maybe_types_dependency.is_none()
      && !module.media_type.is_typed()
    {
      module.maybe_types_dependency =
        match resolver.resolve_types(&module.specifier) {
          Ok(Some((specifier, maybe_range))) => {
            let specifier_text = module.specifier.to_string();
            Some(TypesDependency {
              specifier: specifier_text,
              dependency: Resolution::Ok(Box::new(ResolutionResolved {
                specifier: specifier.clone(),
                range: maybe_range.unwrap_or_else(|| Range {
                  specifier,
                  start: Position::zeroed(),
                  end: Position::zeroed(),
                }),
              })),
            })
          }
          Ok(None) => None,
          Err(err) => Some(TypesDependency {
            specifier: module.specifier.to_string(),
            dependency: Resolution::Err(Box::new(
              ResolutionError::ResolverError {
                error: Arc::new(err),
                specifier: module.specifier.to_string(),
                range: Range {
                  specifier: module.specifier.clone(),
                  start: Position::zeroed(),
                  end: Position::zeroed(),
                },
              },
            )),
          }),
        };
    }
  }

  // Analyze ES dependencies
  fill_module_dependencies(
    graph_kind,
    module_info.dependencies,
    &module.specifier,
    &mut module.dependencies,
    file_system,
    jsr_url_provider,
    maybe_resolver,
    maybe_npm_resolver,
  );

  // Return the module as a valid module
  module
}

#[allow(clippy::too_many_arguments)]
fn fill_module_dependencies(
  graph_kind: GraphKind,
  dependencies: Vec<DependencyDescriptor>,
  module_specifier: &ModuleSpecifier,
  module_dependencies: &mut IndexMap<String, Dependency>,
  file_system: &dyn FileSystem,
  jsr_url_provider: &dyn JsrUrlProvider,
  maybe_resolver: Option<&dyn Resolver>,
  maybe_npm_resolver: Option<&dyn NpmResolver>,
) {
  for desc in dependencies {
    let (imports, types_specifier) = match desc {
      DependencyDescriptor::Static(desc) => {
        let is_import_or_export_type = matches!(
          desc.kind,
          DependencyKind::ImportType | DependencyKind::ExportType
        );
        if is_import_or_export_type && !graph_kind.include_types() {
          continue; // skip
        }
        let range = Range::from_position_range(
          module_specifier.clone(),
          desc.specifier_range,
        );

        (
          vec![Import {
            specifier: desc.specifier,
            kind: match is_import_or_export_type {
              true => ImportKind::TsType,
              false => ImportKind::Es,
            },
            range,
            is_dynamic: false,
            attributes: desc.import_attributes,
          }],
          desc.types_specifier,
        )
      }
      DependencyDescriptor::Dynamic(desc) => {
        let import_attributes = desc.import_attributes;
        let specifiers = match desc.argument {
          DynamicArgument::String(text) => {
            vec![text]
          }
          DynamicArgument::Template(parts)
            if module_specifier.scheme() == "file" =>
          {
            let mut parts = analyze_dynamic_arg_template_parts(
              &parts,
              module_specifier,
              &desc.argument_range,
              &import_attributes,
              file_system,
            );
            // operating systems won't always traverse directories in
            // the same order, so sort here to ensure output is stable
            parts.sort();
            parts
          }
          _ => continue,
        };
        let range = Range::from_position_range(
          module_specifier.clone(),
          desc.argument_range,
        );
        (
          specifiers
            .into_iter()
            .map(|specifier| Import {
              specifier,
              kind: ImportKind::Es,
              range: range.clone(),
              is_dynamic: true,
              attributes: import_attributes.clone(),
            })
            .collect::<Vec<_>>(),
          desc.types_specifier,
        )
      }
    };

    for import in imports {
      let dep = module_dependencies
        .entry(import.specifier.clone())
        .or_default();
      // TODO(nayeemrmn): Import attributes should be visited and checked for
      // every import, not one per specifier.
      if dep.maybe_attribute_type.is_none() {
        dep.maybe_attribute_type = import.attributes.get("type").cloned();
      }

      if import.kind == ImportKind::TsType {
        if dep.maybe_type.is_none() {
          dep.maybe_type = resolve(
            &import.specifier,
            import.range.clone(),
            ResolutionMode::Types,
            jsr_url_provider,
            maybe_resolver,
            maybe_npm_resolver,
          );
        }
      } else if dep.maybe_code.is_none() {
        // This is a code import, the first one of that specifier in this module.
        // Resolve and determine the initial `is_dynamic` value from it.
        dep.maybe_code = resolve(
          &import.specifier,
          import.range.clone(),
          ResolutionMode::Execution,
          jsr_url_provider,
          maybe_resolver,
          maybe_npm_resolver,
        );
        dep.is_dynamic = import.is_dynamic;
      } else {
        // This is a code import, but not the first one of that specifier in this
        // module. Maybe update the `is_dynamic` value. Static imports take
        // precedence. Note that `@jsxImportSource` and `/// <reference path />`
        // count as static imports for this purpose.
        dep.is_dynamic = dep.is_dynamic && import.is_dynamic;
      }
      if graph_kind.include_types() && dep.maybe_type.is_none() {
        let specifier = module_specifier.clone();
        let maybe_type = if let Some(types_specifier) = &types_specifier {
          dep.maybe_deno_types_specifier = Some(types_specifier.text.clone());
          resolve(
            &types_specifier.text,
            Range::from_position_range(specifier, types_specifier.range),
            ResolutionMode::Types,
            jsr_url_provider,
            maybe_resolver,
            maybe_npm_resolver,
          )
        } else {
          // only check if the code resolution is for the same range
          if Some(&import.range) == dep.maybe_code.maybe_range() {
            let types_resolution = resolve(
              &import.specifier,
              import.range.clone(),
              ResolutionMode::Types,
              jsr_url_provider,
              maybe_resolver,
              maybe_npm_resolver,
            );
            // only bother setting if the resolved specifier
            // does not match the code specifier
            if types_resolution.maybe_specifier()
              != dep.maybe_code.maybe_specifier()
            {
              types_resolution
            } else {
              Resolution::None
            }
          } else {
            Resolution::None
          }
        };
        dep.maybe_type = maybe_type;
      }
      dep.imports.push(import);
    }
  }
}

fn analyze_dynamic_arg_template_parts(
  parts: &[DynamicTemplatePart],
  referrer: &Url,
  referrer_range: &PositionRange,
  import_attributes: &ImportAttributes,
  file_system: &dyn FileSystem,
) -> Vec<String> {
  fn resolve_initial_dir_path(
    parts: &[DynamicTemplatePart],
    referrer: &Url,
  ) -> Option<ModuleSpecifier> {
    match parts.first()? {
      DynamicTemplatePart::String { value } => {
        if value.starts_with("./") {
          referrer.join(value).ok()
        } else if value.starts_with("file://") {
          ModuleSpecifier::parse(value).ok()
        } else {
          None
        }
      }
      // could be a remote module, so ignore
      DynamicTemplatePart::Expr => None,
    }
  }

  fn validate_string_parts(
    string_parts: &[&String],
    is_last_string: bool,
  ) -> bool {
    fn validate_part(
      index: usize,
      part: &str,
      path_parts: &[&String],
      is_last_string: bool,
    ) -> bool {
      !part.contains("/../")
        && if index == 0 {
          let valid_start = part.starts_with("./") || part.starts_with('/');
          let valid_end = part.ends_with('/');
          valid_start && valid_end
        } else if is_last_string && index == path_parts.len() - 1 {
          part.starts_with('/') || !part.contains('/')
        } else {
          part.starts_with('/') && part.ends_with('/')
        }
    }

    string_parts.iter().enumerate().all(|(index, part)| {
      validate_part(index, part, string_parts, is_last_string)
    })
  }

  let Some(dir_path) = resolve_initial_dir_path(parts, referrer) else {
    return Vec::new();
  };

  let string_parts = parts
    .iter()
    .enumerate()
    .filter_map(|(i, p)| match p {
      DynamicTemplatePart::String { value } => {
        if i == 0 && value.starts_with("file://") {
          None // don't do comparisons on the base
        } else {
          Some(value)
        }
      }
      DynamicTemplatePart::Expr => None,
    })
    .collect::<Vec<_>>();
  let is_last_string =
    matches!(parts.last(), Some(DynamicTemplatePart::String { .. }));
  if !validate_string_parts(&string_parts, is_last_string) {
    return Vec::new(); // don't search for this
  }

  let matching_media_types =
    if import_attributes.get("type").map(|t| t.as_str()) == Some("json") {
      vec![MediaType::Json]
    } else {
      vec![
        MediaType::JavaScript,
        MediaType::TypeScript,
        MediaType::Jsx,
        MediaType::Tsx,
        MediaType::Mjs,
        MediaType::Mts,
      ]
    };
  let mut specifiers = Vec::new();
  // skip the root specifier
  if is_fs_root_specifier(&dir_path) {
    return specifiers;
  }
  let mut pending_dirs = VecDeque::from([dir_path]);
  while let Some(dir_path) = pending_dirs.pop_front() {
    let entries = file_system.read_dir(&dir_path);
    for entry in entries {
      match entry.kind {
        DirEntryKind::File => {
          let url = &entry.url;
          if matching_media_types.contains(&MediaType::from_specifier(url)) {
            if url == referrer {
              continue; // found itself, so skip
            }
            if let Some(specifier) = referrer.make_relative(url) {
              let specifier = if !specifier.starts_with("../") {
                format!("./{}", specifier)
              } else {
                specifier
              };
              let mut valid = true;
              let mut last_index = 0;
              for part in &string_parts {
                if let Some(index) = &specifier[last_index..].find(*part) {
                  last_index += index + part.len();
                } else {
                  valid = false;
                  break;
                }
              }
              if valid {
                if let Some(DynamicTemplatePart::String { value }) =
                  parts.last()
                {
                  if specifier.ends_with(value) {
                    specifiers.push(specifier);
                  }
                } else {
                  specifiers.push(specifier);
                }
              }
            }
          }
        }
        DirEntryKind::Dir => {
          // ignore hidden directories and any node_modules/vendor folders
          let is_allowed_dir = entry
            .url
            .path()
            .rsplit('/')
            .find(|c| !c.is_empty())
            .map(|c| {
              !c.starts_with('.') && c != "node_modules" && c != "vendor"
            })
            .unwrap_or(true);
          if is_allowed_dir {
            pending_dirs.push_back(entry.url);
          }
        }
        DirEntryKind::Symlink => {
          // ignore
        }
        DirEntryKind::Error(err) => {
          // For now, errors are swallowed and not stored in the graph.
          // If we decide to represent these in the graph, we'll need to
          // figure out what to do with errors like directory errors.
          // Additionally, take note that these are dynamic import errors,
          // so they shouldn't be eagerly surfaced.
          log::warn!(
            "Graph failed resolving '{}'. {:#}\n    at {}:{}:{}",
            entry.url,
            err,
            referrer,
            referrer_range.start.line + 1,
            referrer_range.start.character + 1,
          );
        }
      };
    }
  }

  specifiers
}

/// The kind of module graph.
#[derive(Debug, Clone, Copy, PartialEq, Eq)]
pub enum GraphKind {
  /// All types of dependencies should be analyzed and included in the graph.
  All,
  /// Only code dependencies should be analyzed and included in the graph. This
  /// is useful when transpiling and running code, but not caring about type
  /// only dependnecies.
  CodeOnly,
  /// Only type dependencies should be analyzed and included in the graph. This
  /// is useful when assessing types, like documentation or type checking, when
  /// the code will not be executed.
  ///
  /// Note that code which is overloaded with types upon access (like the
  /// `X-TypeScript-Types` header or types defined in the code itself) will
  /// still be loaded into the graph, but further code only dependencies will
  /// not be followed.
  TypesOnly,
}

impl Default for GraphKind {
  fn default() -> Self {
    Self::All
  }
}

impl GraphKind {
  pub fn include_types(&self) -> bool {
    matches!(self, Self::All | Self::TypesOnly)
  }
}

enum PendingInfoResponse {
  External {
    specifier: ModuleSpecifier,
  },
  Module {
    specifier: ModuleSpecifier,
    module_source_and_info: ModuleSourceAndInfo,
    pending_load: Option<Box<(LoaderChecksum, ModuleInfo)>>,
  },
  Redirect {
    count: usize,
    specifier: ModuleSpecifier,
    maybe_attribute_type: Option<AttributeTypeWithRange>,
    is_dynamic: bool,
  },
}

impl PendingInfoResponse {
  fn specifier(&self) -> &ModuleSpecifier {
    match self {
      Self::External { specifier } => specifier,
      Self::Module {
        module_source_and_info,
        ..
      } => module_source_and_info.specifier(),
      Self::Redirect { specifier, .. } => specifier,
    }
  }
}

#[derive(Debug, Clone)]
struct JsrPackageVersionInfoExt {
  base_url: Url,
  inner: Arc<JsrPackageVersionInfo>,
}

impl JsrPackageVersionInfoExt {
  pub fn get_subpath<'a>(&self, specifier: &'a Url) -> Option<&'a str> {
    let base_url = self.base_url.as_str();
    let base_url = base_url.strip_suffix('/').unwrap_or(base_url);
    specifier.as_str().strip_prefix(base_url)
  }

  pub fn get_checksum(&self, sub_path: &str) -> Result<&str, ModuleLoadError> {
    match self.inner.manifest.get(sub_path) {
      Some(manifest_entry) => {
        match manifest_entry.checksum.strip_prefix("sha256-") {
          Some(checksum) => Ok(checksum),
          None => Err(ModuleLoadError::Jsr(
            JsrLoadError::UnsupportedManifestChecksum,
          )),
        }
      }
      // If the checksum is missing then leave it up to the loader to error
      // by providing this special checksum value. For example, someone may
      // be making modifications to their vendor folder in which case this
      // checksum will be ignored and if not, then a loading error will
      // occur about an incorrect checksum.
      None => Ok("package-manifest-missing-checksum"),
    }
  }
}

struct PendingInfo {
  requested_specifier: ModuleSpecifier,
  maybe_range: Option<Range>,
  result: Result<PendingInfoResponse, ModuleError>,
  maybe_version_info: Option<JsrPackageVersionInfoExt>,
  loaded_package_via_https_url: Option<LoadedJsrPackageViaHttpsUrl>,
}

struct PendingModuleLoadItem {
  redirect_count: usize,
  requested_specifier: Url,
  maybe_attribute_type: Option<AttributeTypeWithRange>,
  maybe_range: Option<Range>,
  load_specifier: Url,
  is_dynamic: bool,
  maybe_checksum: Option<LoaderChecksum>,
  maybe_version_info: Option<JsrPackageVersionInfoExt>,
}

struct LoadedJsrPackageViaHttpsUrl {
  nv: PackageNv,
  manifest_checksum: String,
}

type PendingInfoFuture<'a> = LocalBoxFuture<'a, PendingInfo>;

#[derive(Debug, Clone, PartialEq, Eq, Hash)]
pub(crate) struct AttributeTypeWithRange {
  range: Range,
  /// The kind of attribute (ex. "json").
  kind: String,
}

struct PendingNpmRegistryInfoLoad {
  package_name: String,
  result: Result<(), Arc<anyhow::Error>>,
}

type PendingNpmRegistryInfoLoadFutures =
  FuturesUnordered<LocalBoxFuture<'static, PendingNpmRegistryInfoLoad>>;

#[derive(Debug, Default)]
struct PendingNpmState {
  requested_registry_info_loads: HashSet<String>,
  pending_registry_info_loads: PendingNpmRegistryInfoLoadFutures,
  pending_resolutions: Vec<PendingNpmResolutionItem>,
}

#[derive(Debug)]
struct PendingJsrReqResolutionItem {
  specifier: ModuleSpecifier,
  package_ref: JsrPackageReqReference,
  maybe_attribute_type: Option<AttributeTypeWithRange>,
  maybe_range: Option<Range>,
}

#[derive(Debug)]
struct PendingJsrNvResolutionItem {
  specifier: ModuleSpecifier,
  nv_ref: JsrPackageNvReference,
  maybe_attribute_type: Option<AttributeTypeWithRange>,
  maybe_range: Option<Range>,
}

#[derive(Debug)]
struct PendingContentLoadItem {
  specifier: ModuleSpecifier,
  maybe_range: Option<Range>,
  result: LoadResult,
  module_info: ModuleInfo,
}

#[derive(Debug, Default)]
struct PendingJsrState {
  pending_resolutions: Vec<PendingJsrReqResolutionItem>,
  pending_content_loads:
    FuturesUnordered<LocalBoxFuture<'static, PendingContentLoadItem>>,
  metadata: JsrMetadataStore,
}

#[derive(Debug)]
struct PendingDynamicBranch {
  range: Range,
  maybe_attribute_type: Option<AttributeTypeWithRange>,
  maybe_version_info: Option<JsrPackageVersionInfoExt>,
}

#[derive(Debug, Default)]
struct PendingState<'a> {
  pending: FuturesOrdered<PendingInfoFuture<'a>>,
  jsr: PendingJsrState,
  npm: PendingNpmState,
  dynamic_branches: HashMap<ModuleSpecifier, PendingDynamicBranch>,
}

#[derive(Debug, Clone, Copy, PartialEq, Eq)]
enum FillPassMode {
  AllowRestart,
  NoRestart,
  CacheBusting,
}

impl FillPassMode {
  fn to_cache_setting(self) -> CacheSetting {
    if self == FillPassMode::CacheBusting {
      CacheSetting::Reload
    } else {
      CacheSetting::Use
    }
  }
}

#[derive(Debug, Clone)]
pub struct BuildDiagnostic {
  pub maybe_range: Option<Range>,
  pub kind: BuildDiagnosticKind,
}

impl std::fmt::Display for BuildDiagnostic {
  fn fmt(&self, f: &mut fmt::Formatter<'_>) -> std::fmt::Result {
    write!(f, "{}", self.kind)?;
    if let Some(range) = &self.maybe_range {
      write!(f, "\n    at {range}")?;
    }
    Ok(())
  }
}

#[derive(Debug, Clone)]
pub enum BuildDiagnosticKind {
  ConstraintNotMatchedWorkspaceVersion {
    reference: JsrPackageReqReference,
    workspace_version: Version,
  },
}

impl std::fmt::Display for BuildDiagnosticKind {
  fn fmt(&self, f: &mut fmt::Formatter<'_>) -> std::fmt::Result {
    match self {
      Self::ConstraintNotMatchedWorkspaceVersion {
        reference,
        workspace_version,
      } => {
        write!(
          f,
          "Version constraint '{}' did not match workspace member version '{}'",
          reference.req(),
          workspace_version,
        )
      }
    }
  }
}

struct Builder<'a, 'graph> {
  in_dynamic_branch: bool,
  file_system: &'a dyn FileSystem,
  jsr_url_provider: &'a dyn JsrUrlProvider,
  passthrough_jsr_specifiers: bool,
  verify_and_fill_checksums: bool,
  loader: &'a dyn Loader,
  resolver: Option<&'a dyn Resolver>,
  npm_resolver: Option<&'a dyn NpmResolver>,
  module_analyzer: &'a dyn ModuleAnalyzer,
  reporter: Option<&'a dyn Reporter>,
  graph: &'graph mut ModuleGraph,
  state: PendingState<'a>,
  fill_pass_mode: FillPassMode,
  workspace_members: &'a [WorkspaceMember],
  diagnostics: Vec<BuildDiagnostic>,
  executor: &'a dyn Executor,
}

impl<'a, 'graph> Builder<'a, 'graph> {
  pub async fn build(
    graph: &'graph mut ModuleGraph,
    roots: Vec<ModuleSpecifier>,
    loader: &'a dyn Loader,
    options: BuildOptions<'a>,
  ) -> Vec<BuildDiagnostic> {
    let fill_pass_mode = match graph.roots.is_empty() {
      true => FillPassMode::AllowRestart,
      false => FillPassMode::NoRestart,
    };
    let mut builder = Self {
      in_dynamic_branch: options.is_dynamic,
      file_system: options.file_system,
      jsr_url_provider: options.jsr_url_provider,
      passthrough_jsr_specifiers: options.passthrough_jsr_specifiers,
      verify_and_fill_checksums: options.verify_and_fill_checksums,
      loader,
      resolver: options.resolver,
      npm_resolver: options.npm_resolver,
      module_analyzer: options.module_analyzer,
      reporter: options.reporter,
      graph,
      state: PendingState::default(),
      fill_pass_mode,
      workspace_members: options.workspace_members,
      diagnostics: Vec::new(),
      executor: options.executor,
    };
    builder.fill(roots, options.imports).await;
    builder.diagnostics
  }

  async fn fill(
    &mut self,
    roots: Vec<ModuleSpecifier>,
    imports: Vec<ReferrerImports>,
  ) {
    let provided_roots = roots;
    let provided_imports = imports;
    let roots = provided_roots
      .iter()
      .filter(|r| !self.graph.roots.contains(r))
      .cloned()
      .collect::<Vec<_>>();
    let imports = provided_imports
      .iter()
      .filter(|r| !self.graph.imports.contains_key(&r.referrer))
      .cloned()
      .collect::<Vec<_>>();

    self.graph.roots.extend(roots.clone());

    for root in roots {
      self.load(&root, None, self.in_dynamic_branch, None, None);
    }

    // process any imports that are being added to the graph.
    self.handle_provided_imports(imports);

    while !(self.state.pending.is_empty()
      && self.state.jsr.pending_resolutions.is_empty()
      && self.state.dynamic_branches.is_empty())
    {
      let specifier = match self.state.pending.next().await {
        Some(PendingInfo {
          requested_specifier,
          maybe_range,
          result,
          maybe_version_info,
          loaded_package_via_https_url,
        }) => {
          if let Some(pkg) = loaded_package_via_https_url {
            self
              .graph
              .packages
              .ensure_package(pkg.nv, pkg.manifest_checksum);
          }

          match result {
            Ok(response) => {
              self.check_specifier(&requested_specifier, response.specifier());

              self.visit(
                response,
                maybe_range.clone(),
                maybe_version_info.as_ref(),
              );

              Some(requested_specifier)
            }
            Err(err) => {
              self.check_specifier(&requested_specifier, err.specifier());
              self
                .graph
                .module_slots
                .insert(err.specifier().clone(), ModuleSlot::Err(err));
              Some(requested_specifier)
            }
          }
        }
        None => None,
      };

      if let (Some(specifier), Some(reporter)) = (specifier, self.reporter) {
        let modules_total = self.graph.module_slots.len();
        let modules_done = modules_total - self.state.pending.len();
        reporter.on_load(&specifier, modules_done, modules_total);
      }

      if self.state.pending.is_empty() {
        let should_restart = self.resolve_pending_jsr_specifiers().await;
        if should_restart {
          self.restart(provided_roots, provided_imports).await;
          return;
        }

        // resolving jsr specifiers will load more specifiers
        if self.state.pending.is_empty() {
          self.resolve_dynamic_branches();
        }
      }
    }

    // handle any pending content loads from the Deno registry
    self.handle_jsr_registry_pending_content_loads().await;

    // enrich with cache info from the loader
    self.fill_graph_with_cache_info();

    // resolve any npm package requirements
    NpmSpecifierResolver::fill_builder(self).await;
  }

  fn handle_provided_imports(&mut self, imports: Vec<ReferrerImports>) {
    for referrer_imports in imports {
      let referrer = referrer_imports.referrer;
      let imports = referrer_imports.imports;
      let graph_import = GraphImport::new(
        &referrer,
        imports,
        self.jsr_url_provider,
        self.resolver,
        self.npm_resolver,
      );
      for dep in graph_import.dependencies.values() {
        if let Resolution::Ok(resolved) = &dep.maybe_type {
          self.load(
            &resolved.specifier,
            Some(&resolved.range),
            self.in_dynamic_branch,
            None,
            None,
          );
        }
      }
      self.graph.imports.insert(referrer, graph_import);
    }
  }

  async fn resolve_pending_jsr_specifiers(&mut self) -> bool {
    // first load the package information
    let pending_resolutions =
      std::mem::take(&mut self.state.jsr.pending_resolutions);
    let mut pending_version_resolutions =
      Vec::with_capacity(pending_resolutions.len());
    let should_collect_top_level_nvs =
      self.graph.packages.top_level_packages().is_empty()
        && self.graph.graph_kind.include_types();
    for pending_resolution in pending_resolutions {
      let package_name = &pending_resolution.package_ref.req().name;
      let fut = self
        .state
        .jsr
        .metadata
        .get_package_metadata(package_name)
        .unwrap();
      match fut.await {
        Ok(info) => {
          // resolve the best version out of the existing versions first
          let package_req = pending_resolution.package_ref.req();
          match self.resolve_jsr_version(&info, package_req) {
            Some(version) => {
              // now queue a pending load for that version information
              let package_nv = PackageNv {
                name: package_name.clone(),
                version,
              };
              self
                .graph
                .packages
                .add_nv(package_req.clone(), package_nv.clone());

              self.queue_load_package_version_info(&package_nv);
              pending_version_resolutions.push(PendingJsrNvResolutionItem {
                specifier: pending_resolution.specifier,
                nv_ref: JsrPackageNvReference::new(PackageNvReference {
                  nv: package_nv,
                  sub_path: pending_resolution
                    .package_ref
                    .into_inner()
                    .sub_path,
                }),
                maybe_attribute_type: pending_resolution.maybe_attribute_type,
                maybe_range: pending_resolution.maybe_range,
              });
            }
            None => {
              if self.fill_pass_mode == FillPassMode::AllowRestart {
                return true; // restart
              } else {
                self.graph.module_slots.insert(
                  pending_resolution.specifier.clone(),
                  ModuleSlot::Err(ModuleError::LoadingErr(
                    pending_resolution.specifier.clone(),
                    pending_resolution.maybe_range.clone(),
                    JsrLoadError::PackageReqNotFound(package_req.clone())
                      .into(),
                  )),
                );
              }
            }
          }
        }
        Err(err) => {
          self.graph.module_slots.insert(
            pending_resolution.specifier.clone(),
            ModuleSlot::Err(ModuleError::LoadingErr(
              pending_resolution.specifier,
              pending_resolution.maybe_range,
              err.into(),
            )),
          );
        }
      }
    }

    // now resolve the version information
    for resolution_item in pending_version_resolutions {
      let nv = resolution_item.nv_ref.nv();
      let version_info_result = self
        .state
        .jsr
        .metadata
        .get_package_version_metadata(nv)
        .unwrap()
        .await;
      match version_info_result {
        Ok(version_info_load_item) => {
          let version_info = version_info_load_item.info;
          self
            .graph
            .packages
            .ensure_package(nv.clone(), version_info_load_item.checksum);
          let base_url = self.jsr_url_provider.package_url(nv);
          let export_name =
            normalize_export_name(resolution_item.nv_ref.sub_path());
          match version_info.export(&export_name) {
            Some(export_value) => {
              self.graph.packages.add_export(
                nv,
                (
                  normalize_export_name(resolution_item.nv_ref.sub_path())
                    .to_string(),
                  export_value.to_string(),
                ),
              );
              if should_collect_top_level_nvs {
                self.graph.packages.add_top_level_package(nv.clone());
              }

              let specifier = base_url.join(export_value).unwrap();
              self
                .graph
                .redirects
                .insert(resolution_item.specifier, specifier.clone());
              let version_info = JsrPackageVersionInfoExt {
                base_url,
                inner: version_info,
              };
              self.load(
                &specifier,
                resolution_item.maybe_range.as_ref(),
                self.in_dynamic_branch,
                resolution_item.maybe_attribute_type,
                Some(&version_info),
              );
            }
            None => {
              self.graph.module_slots.insert(
                resolution_item.specifier.clone(),
                ModuleSlot::Err(ModuleError::LoadingErr(
                  resolution_item.specifier,
                  resolution_item.maybe_range,
                  JsrLoadError::UnknownExport {
                    export_name: export_name.to_string(),
                    nv: resolution_item.nv_ref.into_inner().nv,
                    exports: version_info
                      .exports()
                      .map(|(k, _)| k.to_string())
                      .collect::<Vec<_>>(),
                  }
                  .into(),
                )),
              );
            }
          }
        }
        Err(err) => {
          self.graph.module_slots.insert(
            resolution_item.specifier.clone(),
            ModuleSlot::Err(ModuleError::LoadingErr(
              resolution_item.specifier,
              resolution_item.maybe_range,
              err.into(),
            )),
          );
        }
      }
    }

    false // no restart
  }

  fn resolve_dynamic_branches(&mut self) {
    // Start visiting queued up dynamic branches. We do this in a separate
    // pass after all static dependencies have been visited because:
    // - If a module is both statically and dynamically imported, we want
    //   the static import to take precedence and only load it with
    //   `is_dynamic: false`.
    // - It's more convenient for tracking whether or not we are currently
    //   visiting a dynamic branch.
    if !self.in_dynamic_branch {
      self.in_dynamic_branch = true;
      for (specifier, dynamic_branch) in
        std::mem::take(&mut self.state.dynamic_branches)
      {
        if !self.graph.module_slots.contains_key(&specifier) {
          self.load(
            &specifier,
            Some(&dynamic_branch.range),
            true,
            dynamic_branch.maybe_attribute_type,
            dynamic_branch.maybe_version_info.as_ref(),
          );
        }
      }
    }
  }

  async fn handle_jsr_registry_pending_content_loads(&mut self) {
    while let Some(item) = self.state.jsr.pending_content_loads.next().await {
      match item.result {
        Ok(Some(response)) => {
          match response {
            LoadResponse::External { .. } => {
              // this should never happen, and if it does it indicates the loader
              // was setup incorrectly, so return an error
              self.graph.module_slots.insert(
                item.specifier.clone(),
                ModuleSlot::Err(ModuleError::LoadingErr(
                  item.specifier,
                  item.maybe_range,
                  JsrLoadError::ContentLoadExternalSpecifier.into(),
                )),
              );
            }
            LoadResponse::Module {
              content,
              specifier,
              maybe_headers: _maybe_headers,
            } if specifier == item.specifier => {
              self.loader.cache_module_info(
                &specifier,
                &content,
                &item.module_info,
              );
              // fill the existing module slot with the loaded source
              let slot = self.graph.module_slots.get_mut(&specifier).unwrap();
              match slot {
                ModuleSlot::Module(module) => {
                  match module {
                    Module::Js(module) => {
                      match new_source_with_text(
                        &module.specifier,
                        content,
                        None, // no charset for JSR
                      ) {
                        Ok(source) => {
                          module.source = source;
                        }
                        Err(err) => *slot = ModuleSlot::Err(*err),
                      }
                    }
                    Module::Json(module) => {
                      match new_source_with_text(
                        &module.specifier,
                        content,
                        None, // no charset for JSR
                      ) {
                        Ok(source) => {
                          module.source = source;
                        }
                        Err(err) => *slot = ModuleSlot::Err(*err),
                      }
                    }
                    Module::Npm(_) | Module::Node(_) | Module::External(_) => {
                      unreachable!(); // should not happen by design
                    }
                  }
                }
                ModuleSlot::Err(_) => {
                  // the module errored some other way, so ignore
                }
                ModuleSlot::Pending => {
                  unreachable!(); // should not happen by design
                }
              }
            }
            LoadResponse::Redirect { specifier }
            | LoadResponse::Module { specifier, .. } => {
              // redirects are not supported
              self.graph.module_slots.insert(
                item.specifier.clone(),
                ModuleSlot::Err(ModuleError::LoadingErr(
                  item.specifier,
                  item.maybe_range,
                  JsrLoadError::RedirectInPackage(specifier).into(),
                )),
              );
            }
          }
        }
        Ok(None) => {
          self.graph.module_slots.insert(
            item.specifier.clone(),
            ModuleSlot::Err(ModuleError::Missing(
              item.specifier,
              item.maybe_range,
            )),
          );
        }
        Err(err) => {
          self.graph.module_slots.insert(
            item.specifier.clone(),
            ModuleSlot::Err(ModuleError::LoadingErr(
              item.specifier,
              item.maybe_range,
              JsrLoadError::ContentLoad(Arc::new(err)).into(),
            )),
          );
        }
      }
    }
  }

  fn fill_graph_with_cache_info(&mut self) {
    for slot in self.graph.module_slots.values_mut() {
      if let ModuleSlot::Module(ref mut module) = slot {
        match module {
          Module::Json(module) => {
            module.maybe_cache_info =
              self.loader.get_cache_info(&module.specifier);
          }
          Module::Js(module) => {
            module.maybe_cache_info =
              self.loader.get_cache_info(&module.specifier);
          }
          Module::External(_) | Module::Npm(_) | Module::Node(_) => {}
        }
      }
    }
  }

  fn restart(
    &mut self,
    roots: Vec<ModuleSpecifier>,
    imports: Vec<ReferrerImports>,
  ) -> LocalBoxFuture<()> {
    // if restarting is allowed, then the graph will have been empty at the start
    *self.graph = ModuleGraph::new(self.graph.graph_kind);
    self.state = PendingState::default();
    self.fill_pass_mode = FillPassMode::CacheBusting;

    // boxed due to async recursion
    async move { self.fill(roots, imports).await }.boxed_local()
  }

  fn resolve_jsr_version(
    &mut self,
    package_info: &JsrPackageInfo,
    package_req: &PackageReq,
  ) -> Option<Version> {
    // 1. try to resolve with the list of existing versions
    if let Some(existing_versions) =
      self.graph.packages.versions_by_name(&package_req.name)
    {
      if let Some(version) = resolve_version(
        &package_req.version_req,
        existing_versions.iter().map(|nv| &nv.version),
      ) {
        let is_yanked = package_info
          .versions
          .get(version)
          .map(|i| i.yanked)
          .unwrap_or(false);
        let version = version.clone();
        if is_yanked {
          self.graph.packages.add_used_yanked_package(PackageNv {
            name: package_req.name.clone(),
            version: version.clone(),
          });
        }
        return Some(version);
      }
    }

    // 2. attempt to resolve with the unyanked versions
    let unyanked_versions =
      package_info.versions.iter().filter_map(|(v, i)| {
        if !i.yanked {
          Some(v)
        } else {
          None
        }
      });
    if let Some(version) =
      resolve_version(&package_req.version_req, unyanked_versions)
    {
      return Some(version.clone());
    }

    // 3. attempt to resolve with the the yanked versions
    let yanked_versions = package_info.versions.iter().filter_map(|(v, i)| {
      if i.yanked {
        Some(v)
      } else {
        None
      }
    });
    if let Some(version) =
      resolve_version(&package_req.version_req, yanked_versions)
    {
      self.graph.packages.add_used_yanked_package(PackageNv {
        name: package_req.name.clone(),
        version: version.clone(),
      });
      return Some(version.clone());
    }

    None
  }

  /// Checks if the specifier is redirected or not and updates any redirects in
  /// the graph.
  fn check_specifier(
    &mut self,
    requested_specifier: &ModuleSpecifier,
    specifier: &ModuleSpecifier,
  ) {
    // If the response was redirected, then we add the module to the redirects
    if requested_specifier != specifier {
      self.add_redirect(requested_specifier.clone(), specifier.clone());
    }
  }

  fn add_redirect(
    &mut self,
    requested_specifier: ModuleSpecifier,
    specifier: ModuleSpecifier,
  ) {
    debug_assert_ne!(requested_specifier, specifier);
    // remove a potentially pending redirect that will never resolve
    if let Some(slot) = self.graph.module_slots.get(&requested_specifier) {
      if matches!(slot, ModuleSlot::Pending) {
        self.graph.module_slots.remove(&requested_specifier);
      }
    }

    self
      .graph
      .redirects
      .entry(requested_specifier)
      .or_insert(specifier);
  }

  /// Enqueue a request to load the specifier via the loader.
  fn load(
    &mut self,
    specifier: &ModuleSpecifier,
    maybe_range: Option<&Range>,
    is_dynamic: bool,
    maybe_attribute_type: Option<AttributeTypeWithRange>,
    maybe_version_info: Option<&JsrPackageVersionInfoExt>,
  ) {
    self.load_with_redirect_count(
      0,
      specifier,
      maybe_range,
      is_dynamic,
      maybe_attribute_type,
      maybe_version_info,
    )
  }

  fn load_with_redirect_count(
    &mut self,
    redirect_count: usize,
    specifier: &ModuleSpecifier,
    maybe_range: Option<&Range>,
    is_dynamic: bool,
    maybe_attribute_type: Option<AttributeTypeWithRange>,
    maybe_version_info: Option<&JsrPackageVersionInfoExt>,
  ) {
    struct ProvidedModuleAnalyzer(RefCell<Option<ModuleInfo>>);

    #[async_trait::async_trait(?Send)]
    impl ModuleAnalyzer for ProvidedModuleAnalyzer {
      async fn analyze(
        &self,
        _specifier: &ModuleSpecifier,
        _source: Arc<str>,
        _media_type: MediaType,
      ) -> Result<ModuleInfo, ParseDiagnostic> {
        Ok(self.0.borrow_mut().take().unwrap()) // will only be called once
      }
    }

    let specifier = self.graph.redirects.get(specifier).unwrap_or(specifier);
    if self.graph.module_slots.contains_key(specifier) {
      return;
    }

    if let Some(version_info) = maybe_version_info {
      if let Some(sub_path) = version_info.get_subpath(specifier) {
        let checksum = match version_info.get_checksum(sub_path) {
          Ok(checksum) => checksum,
          Err(err) => {
            self.graph.module_slots.insert(
              specifier.clone(),
              ModuleSlot::Err(ModuleError::LoadingErr(
                specifier.clone(),
                maybe_range.cloned(),
                err,
              )),
            );
            return;
          }
        };
        let checksum = LoaderChecksum::new(checksum.to_string());
        if let Some(module_info) = version_info.inner.module_info(sub_path) {
          // Check if this specifier is in the cache. If it is, then
          // don't use the module information as it may be out of date
          // with what's in the cache
          let fut = self.loader.load(
            specifier,
            LoadOptions {
              is_dynamic: self.in_dynamic_branch,
              cache_setting: CacheSetting::Only,
              maybe_checksum: Some(checksum.clone()),
            },
          );
          let is_root = self.roots_contain(specifier);
          let is_dynamic_branch = self.in_dynamic_branch;
          let module_analyzer = self.module_analyzer;
          self.state.pending.push_back({
            let requested_specifier = specifier.clone();
            let maybe_range = maybe_range.cloned();
            let version_info = version_info.clone();
            async move {
              let response = fut.await;
              let result = match response {
                Ok(None) => {
                  parse_module_source_and_info(
                    &ProvidedModuleAnalyzer(RefCell::new(Some(
                      module_info.clone(),
                    ))),
                    ParseModuleAndSourceInfoOptions {
                      specifier: requested_specifier.clone(),
                      maybe_headers: Default::default(),
                      content: Arc::new([]) as Arc<[u8]>, // we'll load the content later
                      maybe_attribute_type: maybe_attribute_type.as_ref(),
                      maybe_referrer: maybe_range.as_ref(),
                      is_root,
                      is_dynamic_branch,
                    },
                  )
                  .await
                  .map(|module_source_and_info| {
                    PendingInfoResponse::Module {
                      specifier: requested_specifier.clone(),
                      module_source_and_info,
                      pending_load: Some(Box::new((checksum, module_info))),
                    }
                  })
                }
                Ok(Some(response)) => match response {
                  LoadResponse::External { specifier } => {
                    Ok(PendingInfoResponse::External { specifier })
                  }
                  LoadResponse::Redirect { specifier } => {
                    Err(ModuleError::LoadingErr(
                      requested_specifier.clone(),
                      maybe_range.clone(),
                      JsrLoadError::RedirectInPackage(specifier).into(),
                    ))
                  }
                  LoadResponse::Module {
                    content,
                    specifier,
                    maybe_headers,
                  } => parse_module_source_and_info(
                    module_analyzer,
                    ParseModuleAndSourceInfoOptions {
                      specifier: specifier.clone(),
                      maybe_headers,
                      content,
                      maybe_attribute_type: maybe_attribute_type.as_ref(),
                      maybe_referrer: maybe_range.as_ref(),
                      is_root,
                      is_dynamic_branch,
                    },
                  )
                  .await
                  .map(|module_source_and_info| {
                    PendingInfoResponse::Module {
                      specifier: specifier.clone(),
                      module_source_and_info,
                      pending_load: None,
                    }
                  }),
                },
                Err(err) => Err(ModuleError::LoadingErr(
                  requested_specifier.clone(),
                  maybe_range.clone(),
                  ModuleLoadError::Loader(Arc::new(err)),
                )),
              };
              PendingInfo {
                requested_specifier,
                maybe_range,
                result,
                maybe_version_info: Some(version_info),
                loaded_package_via_https_url: None,
              }
            }
            .boxed_local()
          });
          self
            .graph
            .module_slots
            .insert(specifier.clone(), ModuleSlot::Pending);
          return;
        } else {
          self.load_pending_module(PendingModuleLoadItem {
            redirect_count,
            requested_specifier: specifier.clone(),
            maybe_attribute_type,
            maybe_range: maybe_range.map(ToOwned::to_owned),
            load_specifier: specifier.clone(),
            is_dynamic,
            maybe_checksum: Some(checksum),
            maybe_version_info: Some(version_info.clone()),
          });
          return;
        }
      }
    }

    let maybe_range = maybe_range.map(ToOwned::to_owned);
    if !self.passthrough_jsr_specifiers && specifier.scheme() == "jsr" {
      self.load_jsr_specifier(
        specifier.clone(),
        maybe_attribute_type,
        maybe_range,
        is_dynamic,
      );
      return;
    } else if let Some(npm_resolver) = self.npm_resolver {
      if specifier.scheme() == "npm" {
        self.load_npm_specifier(specifier.clone(), npm_resolver, maybe_range);
        return;
      }

      match npm_resolver.resolve_builtin_node_module(specifier) {
        Ok(Some(module_name)) => {
          self.graph.has_node_specifier = true;
          self.graph.module_slots.insert(
            specifier.clone(),
            ModuleSlot::Module(Module::Node(BuiltInNodeModule {
              specifier: specifier.clone(),
              module_name,
            })),
          );
          return;
        }
        Err(err) => {
          self.graph.module_slots.insert(
            specifier.clone(),
            ModuleSlot::Err(ModuleError::LoadingErr(
              specifier.clone(),
              maybe_range,
              err.into(),
            )),
          );
          return;
        }
        Ok(None) => {
          // ignore, not a builtin node module name
        }
      }
    }

    self.load_pending_module(PendingModuleLoadItem {
      redirect_count,
      requested_specifier: specifier.clone(),
      maybe_attribute_type,
      maybe_range,
      load_specifier: specifier.clone(),
      is_dynamic,
      maybe_checksum: None,
      maybe_version_info: None,
    });
  }

  fn load_jsr_specifier(
    &mut self,
    specifier: Url,
    maybe_attribute_type: Option<AttributeTypeWithRange>,
    maybe_range: Option<Range>,
    is_dynamic: bool,
  ) {
    match validate_jsr_specifier(&specifier) {
      Ok(package_ref) => {
        if let Some(range) = &maybe_range {
          if let Some(nv) =
            self.jsr_url_provider.package_url_to_nv(&range.specifier)
          {
            self.graph.packages.add_dependency(
              &nv,
              JsrDepPackageReq::jsr(package_ref.req().clone()),
            );
          }
        }
        for workspace_member in self.workspace_members {
          if workspace_member.nv.name == package_ref.req().name {
            if package_ref
              .req()
              .version_req
              .matches(&workspace_member.nv.version)
            {
              let result = self.resolve_workspace_jsr_specifier(
                &specifier,
                maybe_range.as_ref(),
                &package_ref,
                workspace_member,
              );
              match result {
                Ok(load_specifier) => {
                  self.load_pending_module(PendingModuleLoadItem {
                    redirect_count: 0,
                    requested_specifier: specifier.clone(),
                    maybe_attribute_type: maybe_attribute_type.clone(),
                    maybe_range: maybe_range.clone(),
                    load_specifier,
                    is_dynamic,
                    maybe_checksum: None,
                    maybe_version_info: None,
                  });
                }
                Err(err) => {
                  self
                    .graph
                    .module_slots
                    .insert(specifier.clone(), ModuleSlot::Err(*err));
                }
              }
              return;
            } else {
              self.diagnostics.push(BuildDiagnostic {
                maybe_range: maybe_range.clone(),
                kind:
                  BuildDiagnosticKind::ConstraintNotMatchedWorkspaceVersion {
                    reference: package_ref.clone(),
                    workspace_version: workspace_member.nv.version.clone(),
                  },
              });
            }
          }
        }

        let package_name = &package_ref.req().name;
        let specifier = specifier.clone();
        self.queue_load_package_info(package_name);
        self
          .state
          .jsr
          .pending_resolutions
          .push(PendingJsrReqResolutionItem {
            specifier,
            package_ref,
            maybe_attribute_type,
            maybe_range,
          });
      }
      Err(err) => {
        self.graph.module_slots.insert(
          specifier.clone(),
          ModuleSlot::Err(ModuleError::LoadingErr(
            specifier,
            maybe_range,
            JsrLoadError::PackageFormat(err).into(),
          )),
        );
      }
    }
  }

  fn resolve_workspace_jsr_specifier(
    &self,
    specifier: &Url,
    maybe_range: Option<&Range>,
    package_ref: &JsrPackageReqReference,
    workspace_member: &WorkspaceMember,
  ) -> Result<ModuleSpecifier, Box<ModuleError>> {
    if workspace_member.exports.is_empty() {
      return Err(Box::new(ModuleError::LoadingErr(
        specifier.clone(),
        maybe_range.map(ToOwned::to_owned),
        WorkspaceLoadError::MissingMemberExports {
          nv: workspace_member.nv.clone(),
        }
        .into(),
      )));
    }

    let export_name = normalize_export_name(package_ref.sub_path());
    if let Some(sub_path) = workspace_member.exports.get(export_name.as_ref()) {
      match workspace_member.base.join(sub_path) {
        Ok(load_specifier) => Ok(load_specifier),
        Err(err) => Err(Box::new(ModuleError::LoadingErr(
          specifier.clone(),
          maybe_range.map(ToOwned::to_owned),
          WorkspaceLoadError::MemberInvalidExportPath {
            base: workspace_member.base.clone(),
            sub_path: sub_path.to_string(),
            error: err,
          }
          .into(),
        ))),
      }
    } else {
      Err(Box::new(ModuleError::LoadingErr(
        specifier.clone(),
        maybe_range.map(ToOwned::to_owned),
        JsrLoadError::UnknownExport {
          nv: workspace_member.nv.clone(),
          export_name: export_name.to_string(),
          exports: workspace_member.exports.keys().cloned().collect(),
        }
        .into(),
      )))
    }
  }

  fn load_npm_specifier(
    &mut self,
    specifier: Url,
    npm_resolver: &dyn NpmResolver,
    maybe_range: Option<Range>,
  ) {
    match NpmPackageReqReference::from_specifier(&specifier) {
      Ok(package_ref) => {
        if let Some(range) = &maybe_range {
          if let Some(nv) =
            self.jsr_url_provider.package_url_to_nv(&range.specifier)
          {
            self.graph.packages.add_dependency(
              &nv,
              JsrDepPackageReq::npm(package_ref.req().clone()),
            );
          }
        }

        if self
          .state
          .npm
          .requested_registry_info_loads
          .insert(package_ref.req().name.clone())
        {
          // request to load
          let package_name = package_ref.req().name.clone();
          let fut = npm_resolver.load_and_cache_npm_package_info(&package_name);
          self.state.npm.pending_registry_info_loads.push(
            crate::rt::spawn(self.executor, async move {
              PendingNpmRegistryInfoLoad {
                package_name,
                result: fut.await.map_err(Arc::new),
              }
            })
            .boxed_local(),
          );
        }
        self
          .state
          .npm
          .pending_resolutions
          .push(PendingNpmResolutionItem {
            specifier,
            package_ref,
            maybe_range,
          });
      }
      Err(err) => {
        self.graph.module_slots.insert(
          specifier.clone(),
          ModuleSlot::Err(ModuleError::LoadingErr(
            specifier,
            maybe_range,
            NpmLoadError::PackageReqReferenceParse(err).into(),
          )),
        );
      }
    }
  }

  #[allow(clippy::too_many_arguments)]
  fn load_pending_module(&mut self, item: PendingModuleLoadItem) {
    let PendingModuleLoadItem {
      redirect_count,
      requested_specifier,
      maybe_attribute_type,
      maybe_range,
      load_specifier,
      is_dynamic,
<<<<<<< HEAD
      mut maybe_checksum,
=======
      maybe_checksum,
>>>>>>> af43b39f
      mut maybe_version_info,
    } = item;
    self
      .graph
      .module_slots
      .insert(requested_specifier.clone(), ModuleSlot::Pending);
    let loader = self.loader;
    let module_analyzer = self.module_analyzer;
    let jsr_url_provider = self.jsr_url_provider;
    let is_root = self.roots_contain(&requested_specifier);
    let maybe_nv_when_no_version_info = if maybe_version_info.is_none() {
      self
        .jsr_url_provider
        .package_url_to_nv(&requested_specifier)
    } else {
      None
    };
    let maybe_version_load_fut =
      maybe_nv_when_no_version_info.map(|package_nv| {
        self.queue_load_package_version_info(&package_nv);
        let fut = self
          .state
          .jsr
          .metadata
          .get_package_version_metadata(&package_nv)
          .unwrap();
        (package_nv, fut)
      });
    if self.verify_and_fill_checksums && maybe_checksum.is_none() {
      maybe_checksum = self.graph.checksums.get(&requested_specifier).cloned();
    }
    let fut = async move {
      #[allow(clippy::too_many_arguments)]
      async fn try_load(
        is_root: bool,
        redirect_count: usize,
        load_specifier: ModuleSpecifier,
        mut maybe_checksum: Option<LoaderChecksum>,
        maybe_range: Option<&Range>,
        maybe_version_info: &mut Option<JsrPackageVersionInfoExt>,
        maybe_attribute_type: Option<AttributeTypeWithRange>,
        loaded_package_via_https_url: &mut Option<LoadedJsrPackageViaHttpsUrl>,
        maybe_version_load_fut: Option<(
          PackageNv,
          PendingResult<PendingJsrPackageVersionInfoLoadItem>,
        )>,
        is_dynamic: bool,
        loader: &dyn Loader,
        jsr_url_provider: &dyn JsrUrlProvider,
        module_analyzer: &dyn ModuleAnalyzer,
      ) -> Result<PendingInfoResponse, ModuleError> {
        if let Some((package_nv, fut)) = maybe_version_load_fut {
          let inner = fut.await.map_err(|err| {
            ModuleError::LoadingErr(
              jsr_url_provider.package_url(&package_nv),
              maybe_range.cloned(),
<<<<<<< HEAD
              err.into(),
=======
              err,
>>>>>>> af43b39f
            )
          })?;
          let info = JsrPackageVersionInfoExt {
            base_url: jsr_url_provider.package_url(&package_nv),
            inner: inner.info,
          };
          if let Some(sub_path) = info.get_subpath(&load_specifier) {
            maybe_checksum = Some(LoaderChecksum::new(
              info
                .get_checksum(sub_path)
                .map_err(|err| {
                  ModuleError::LoadingErr(
                    load_specifier.clone(),
                    maybe_range.cloned(),
<<<<<<< HEAD
                    err,
=======
                    Arc::new(err),
>>>>>>> af43b39f
                  )
                })?
                .to_string(),
            ));
          }
          maybe_version_info.replace(info);
          loaded_package_via_https_url.replace(LoadedJsrPackageViaHttpsUrl {
            nv: package_nv,
            manifest_checksum: inner.checksum,
          });
        }

        let result = loader.load(
          &load_specifier,
          LoadOptions {
            is_dynamic,
            cache_setting: CacheSetting::Use,
            maybe_checksum: maybe_checksum.clone(),
          },
        );
        match result.await {
          Ok(Some(response)) => match response {
            LoadResponse::Redirect { specifier } => {
              if maybe_version_info.is_some() {
                // This should never happen on the JSR registry. If we ever
                // supported this we'd need a way for the registry to express
                // redirects in the manifest since we don't store checksums
                // or redirect information within the package.
                Err(ModuleError::LoadingErr(
                  load_specifier.clone(),
                  maybe_range.cloned(),
<<<<<<< HEAD
                  JsrLoadError::RedirectInPackage(specifier.clone()).into(),
                ))
              } else if let Some(expected_checksum) = maybe_checksum {
                Err(ModuleError::LoadingErr(
                  load_specifier.clone(),
                  maybe_range.cloned(),
                  ModuleLoadError::HttpsChecksumIntegrity(
                    ChecksumIntegrityError {
                      actual: format!("Redirect to {}", specifier),
                      expected: expected_checksum.into_string(),
                    },
                  ),
=======
                  Arc::new(anyhow!(
                    "Redirects within a JSR package are not supported.",
                  )),
>>>>>>> af43b39f
                ))
              } else if redirect_count >= loader.max_redirects() {
                Err(ModuleError::LoadingErr(
                  load_specifier.clone(),
                  maybe_range.cloned(),
<<<<<<< HEAD
                  ModuleLoadError::TooManyRedirects,
=======
                  Arc::new(anyhow!("Too many redirects.")),
>>>>>>> af43b39f
                ))
              } else {
                Ok(PendingInfoResponse::Redirect {
                  count: redirect_count + 1,
                  specifier,
                  maybe_attribute_type,
                  is_dynamic,
                })
              }
            }
            LoadResponse::External { specifier } => {
              Ok(PendingInfoResponse::External { specifier })
            }
            LoadResponse::Module {
              content,
              specifier,
              maybe_headers,
            } => parse_module_source_and_info(
              module_analyzer,
              ParseModuleAndSourceInfoOptions {
                specifier: specifier.clone(),
                maybe_headers,
                content,
                maybe_attribute_type: maybe_attribute_type.as_ref(),
                maybe_referrer: maybe_range,
                is_root,
                is_dynamic_branch: is_dynamic,
              },
            )
            .await
            .map(|module_source_and_info| {
              PendingInfoResponse::Module {
                specifier: specifier.clone(),
                module_source_and_info,
                pending_load: None,
              }
            }),
          },
          Ok(None) => Err(ModuleError::Missing(
            load_specifier.clone(),
            maybe_range.cloned(),
          )),
<<<<<<< HEAD
          Err(err) => match err.downcast::<ChecksumIntegrityError>() {
            Ok(err) => Err(ModuleError::LoadingErr(
              load_specifier.clone(),
              maybe_range.cloned(),
              ModuleLoadError::HttpsChecksumIntegrity(err),
            )),
            Err(err) => Err(ModuleError::LoadingErr(
              load_specifier.clone(),
              maybe_range.cloned(),
              ModuleLoadError::Loader(Arc::new(err)),
            )),
          },
=======
          Err(err) => Err(ModuleError::LoadingErr(
            load_specifier.clone(),
            maybe_range.cloned(),
            Arc::new(err),
          )),
>>>>>>> af43b39f
        }
      }

      let mut loaded_package_via_https_url = None;
      let result = try_load(
        is_root,
        redirect_count,
        load_specifier,
        maybe_checksum,
        maybe_range.as_ref(),
        &mut maybe_version_info,
        maybe_attribute_type,
        &mut loaded_package_via_https_url,
        maybe_version_load_fut,
        is_dynamic,
        loader,
        jsr_url_provider,
        module_analyzer,
      )
      .await;

      PendingInfo {
        result,
        requested_specifier,
        maybe_range,
        maybe_version_info,
        loaded_package_via_https_url,
      }
    }
    .boxed_local();
    self.state.pending.push_back(fut);
  }

  fn queue_load_package_info(&mut self, package_name: &str) {
    self.state.jsr.metadata.queue_load_package_info(
      package_name,
      self.fill_pass_mode.to_cache_setting(),
      JsrMetadataStoreServices {
        executor: self.executor,
        jsr_url_provider: self.jsr_url_provider,
        loader: self.loader,
      },
    );
  }

  fn queue_load_package_version_info(&mut self, package_nv: &PackageNv) {
    self.state.jsr.metadata.queue_load_package_version_info(
      package_nv,
      self.fill_pass_mode.to_cache_setting(),
      self.graph.packages.get_manifest_checksum(package_nv),
      JsrMetadataStoreServices {
        executor: self.executor,
        jsr_url_provider: self.jsr_url_provider,
        loader: self.loader,
      },
    );
  }

  fn roots_contain(&self, specifier: &ModuleSpecifier) -> bool {
    for root in &self.graph.roots {
      if root == specifier {
        return true;
      }
    }
    false
  }

  fn visit(
    &mut self,
    response: PendingInfoResponse,
    maybe_referrer: Option<Range>,
    maybe_version_info: Option<&JsrPackageVersionInfoExt>,
  ) {
    match response {
      PendingInfoResponse::External { specifier } => {
        let module_slot =
          ModuleSlot::Module(Module::External(ExternalModule {
            specifier: specifier.clone(),
          }));
        self.graph.module_slots.insert(specifier, module_slot);
      }
      PendingInfoResponse::Module {
        specifier,
        pending_load,
        module_source_and_info,
      } => {
        // this should have been handled by now
        debug_assert_eq!(
          maybe_version_info.is_none(),
          self
            .jsr_url_provider
            .package_url_to_nv(&specifier)
            .is_none(),
          "{}",
          specifier
        );

        if let Some((checksum, module_info)) = pending_load.map(|v| *v) {
          self.state.jsr.pending_content_loads.push({
            let specifier = specifier.clone();
            let maybe_range = maybe_referrer.clone();
            let fut = self.loader.load(
              &specifier,
              LoadOptions {
                is_dynamic: self.in_dynamic_branch,
                cache_setting: CacheSetting::Use,
                maybe_checksum: Some(checksum.clone()),
              },
            );
            async move {
              let result = fut.await;
              PendingContentLoadItem {
                specifier,
                maybe_range,
                result,
                module_info,
              }
            }
            .boxed_local()
          });
        } else if self.verify_and_fill_checksums
          && maybe_version_info.is_none()
          && !module_source_and_info.media_type().is_declaration()
          && matches!(specifier.scheme(), "https" | "http")
          && self.graph.checksums.get(&specifier).is_none()
        {
          self.graph.checksums.insert(
            specifier.clone(),
            LoaderChecksum::new(LoaderChecksum::gen(
              module_source_and_info.source().as_bytes(),
            )),
          );
        }

        let module_slot =
          self.visit_module(module_source_and_info, maybe_version_info);
        self.graph.module_slots.insert(specifier, module_slot);
      }
      PendingInfoResponse::Redirect {
        count,
        specifier,
        is_dynamic,
        maybe_attribute_type,
      } => {
        self.load_with_redirect_count(
          count,
          &specifier,
          maybe_referrer.as_ref(),
          is_dynamic,
          maybe_attribute_type,
          None,
        );
      }
    }
  }

  /// Visit a module, parsing it and resolving any dependencies.
  fn visit_module(
    &mut self,
    module_source_and_info: ModuleSourceAndInfo,
    maybe_version_info: Option<&JsrPackageVersionInfoExt>,
  ) -> ModuleSlot {
    let parse_module_result = parse_module(
      self.file_system,
      self.jsr_url_provider,
      self.resolver,
      self.npm_resolver,
      ParseModuleOptions {
        graph_kind: self.graph.graph_kind,
        module_source_and_info,
      },
    );

    let mut module_slot = match parse_module_result {
      Ok(module) => ModuleSlot::Module(module),
      Err(err) => ModuleSlot::Err(err),
    };

    if let ModuleSlot::Module(Module::Js(module)) = &mut module_slot {
      if matches!(self.graph.graph_kind, GraphKind::All | GraphKind::CodeOnly)
        || module.maybe_types_dependency.is_none()
      {
        for dep in module.dependencies.values_mut() {
          if matches!(
            self.graph.graph_kind,
            GraphKind::All | GraphKind::CodeOnly
          ) || dep.maybe_type.is_none()
          {
            if let Resolution::Ok(resolved) = &dep.maybe_code {
              let specifier = &resolved.specifier;
              let range = &resolved.range;
              let maybe_attribute_type =
                dep.maybe_attribute_type.as_ref().map(|attribute_type| {
                  AttributeTypeWithRange {
                    range: range.clone(),
                    kind: attribute_type.clone(),
                  }
                });
              if dep.is_dynamic && !self.in_dynamic_branch {
                self.state.dynamic_branches.insert(
                  specifier.clone(),
                  PendingDynamicBranch {
                    range: range.clone(),
                    maybe_attribute_type,
                    maybe_version_info: maybe_version_info
                      .map(ToOwned::to_owned),
                  },
                );
              } else {
                self.load(
                  specifier,
                  Some(range),
                  self.in_dynamic_branch,
                  maybe_attribute_type,
                  maybe_version_info,
                );
              }
            }
          } else {
            dep.maybe_code = Resolution::None;
          }

          if self.graph.graph_kind.include_types() {
            if let Resolution::Ok(resolved) = &dep.maybe_type {
              let specifier = &resolved.specifier;
              let range = &resolved.range;
              let maybe_attribute_type =
                dep.maybe_attribute_type.as_ref().map(|assert_type| {
                  AttributeTypeWithRange {
                    range: range.clone(),
                    kind: assert_type.clone(),
                  }
                });
              if dep.is_dynamic && !self.in_dynamic_branch {
                self.state.dynamic_branches.insert(
                  specifier.clone(),
                  PendingDynamicBranch {
                    range: range.clone(),
                    maybe_attribute_type,
                    maybe_version_info: maybe_version_info
                      .map(ToOwned::to_owned),
                  },
                );
              } else {
                self.load(
                  specifier,
                  Some(range),
                  self.in_dynamic_branch,
                  maybe_attribute_type,
                  maybe_version_info,
                );
              }
            }
          } else {
            dep.maybe_type = Resolution::None;
          }
        }
      } else {
        module.dependencies.clear();
      }

      if self.graph.graph_kind.include_types() {
        if let Some(Resolution::Ok(resolved)) = module
          .maybe_types_dependency
          .as_ref()
          .map(|d| &d.dependency)
        {
          self.load(
            &resolved.specifier,
            Some(&resolved.range),
            false,
            None,
            maybe_version_info,
          );
        }
      } else {
        module.maybe_types_dependency = None;
      }
    }
    module_slot
  }
}

#[derive(Error, Debug, Clone)]
pub enum JsrPackageFormatError {
  #[error(transparent)]
  JsrPackageParseError(PackageReqReferenceParseError),
  #[error("Version tag not supported in jsr specifiers.")]
  VersionTagNotSupported,
}

fn validate_jsr_specifier(
  specifier: &Url,
) -> Result<JsrPackageReqReference, JsrPackageFormatError> {
  let package_ref = JsrPackageReqReference::from_specifier(specifier)
    .map_err(JsrPackageFormatError::JsrPackageParseError)?;
  match package_ref.req().version_req.inner() {
    RangeSetOrTag::Tag(_) => Err(JsrPackageFormatError::VersionTagNotSupported),
    RangeSetOrTag::RangeSet(_) => Ok(package_ref),
  }
}

fn normalize_export_name(sub_path: Option<&str>) -> Cow<str> {
  let Some(sub_path) = sub_path else {
    return Cow::Borrowed(".");
  };
  if sub_path.is_empty() || matches!(sub_path, "/" | ".") {
    Cow::Borrowed(".")
  } else {
    let sub_path = if sub_path.starts_with('/') {
      Cow::Owned(format!(".{}", sub_path))
    } else if !sub_path.starts_with("./") {
      Cow::Owned(format!("./{}", sub_path))
    } else {
      Cow::Borrowed(sub_path)
    };
    if let Some(prefix) = sub_path.strip_suffix('/') {
      Cow::Owned(prefix.to_string())
    } else {
      sub_path
    }
  }
}

/// Pending information to insert into the module graph once
/// npm specifier resolution has been finalized.
struct NpmSpecifierBuildPendingInfo {
  specifier_resolutions: HashMap<ModuleSpecifier, PackageNv>,
  module_slots: HashMap<ModuleSpecifier, ModuleSlot>,
  redirects: HashMap<ModuleSpecifier, ModuleSpecifier>,
}

impl NpmSpecifierBuildPendingInfo {
  pub fn with_capacity(capacity: usize) -> Self {
    Self {
      specifier_resolutions: HashMap::with_capacity(capacity),
      module_slots: HashMap::with_capacity(capacity),
      redirects: HashMap::with_capacity(capacity),
    }
  }

  pub fn clear(&mut self) {
    self.specifier_resolutions.clear();
    self.module_slots.clear();
    self.redirects.clear();
  }
}

#[derive(Debug)]
struct PendingNpmResolutionItem {
  specifier: ModuleSpecifier,
  package_ref: NpmPackageReqReference,
  maybe_range: Option<Range>,
}

struct NpmSpecifierResolver<'a> {
  npm_resolver: Option<&'a dyn NpmResolver>,
  /// Ordered npm specifiers.
  npm_specifiers: Vec<ModuleSpecifier>,
  pending_info: NpmSpecifierBuildPendingInfo,
  pending_npm_by_name: HashMap<String, VecDeque<PendingNpmResolutionItem>>,
}

impl<'a> NpmSpecifierResolver<'a> {
  pub async fn fill_builder(builder: &mut Builder<'a, '_>) {
    let mut npm_specifier_resolver = NpmSpecifierResolver::new(
      builder.npm_resolver,
      std::mem::take(&mut builder.state.npm.pending_resolutions),
    );

    npm_specifier_resolver
      .resolve(std::mem::take(
        &mut builder.state.npm.pending_registry_info_loads,
      ))
      .await;

    npm_specifier_resolver.fill_graph(builder.graph);
  }

  fn new(
    npm_resolver: Option<&'a dyn NpmResolver>,
    mut pending_npm_specifiers: Vec<PendingNpmResolutionItem>,
  ) -> Self {
    let capacity = pending_npm_specifiers.len();
    let mut pending_npm_by_name = HashMap::with_capacity(capacity);
    let mut npm_specifiers = Vec::with_capacity(capacity);

    let mut seen_specifiers = HashSet::with_capacity(capacity);
    for item in pending_npm_specifiers.drain(..) {
      npm_specifiers.push(item.specifier.clone());
      if seen_specifiers.insert(item.specifier.clone()) {
        let items: &mut VecDeque<_> = pending_npm_by_name
          .entry(item.package_ref.req().name.clone())
          .or_default();
        items.push_back(item);
      }
    }

    Self {
      npm_resolver,
      pending_info: NpmSpecifierBuildPendingInfo::with_capacity(capacity),
      pending_npm_by_name,
      npm_specifiers,
    }
  }

  async fn resolve(
    &mut self,
    mut pending_npm_registry_info_loads: PendingNpmRegistryInfoLoadFutures,
  ) {
    let mut previously_restarted = false;
    while let Some(pending_load) = pending_npm_registry_info_loads.next().await
    {
      let items = self
        .pending_npm_by_name
        .get_mut(&pending_load.package_name)
        .unwrap();
      if let Err(err) = pending_load.result {
        for item in items {
          // load failure
          self.pending_info.module_slots.insert(
            item.specifier.clone(),
            ModuleSlot::Err(ModuleError::LoadingErr(
              item.specifier.clone(),
              item.maybe_range.clone(),
              NpmLoadError::RegistryInfo(err.clone()).into(),
            )),
          );
        }
      } else {
        while let Some(item) = items.pop_front() {
          if let Some(npm_resolver) = &self.npm_resolver {
            let resolution = npm_resolver.resolve_npm(item.package_ref.req());
            match resolution {
              NpmPackageReqResolution::Ok(pkg_nv) => {
                self
                  .pending_info
                  .specifier_resolutions
                  .insert(item.specifier.clone(), pkg_nv.clone());
                let pkg_id_ref =
                  NpmPackageNvReference::new(PackageNvReference {
                    nv: pkg_nv,
                    sub_path: item
                      .package_ref
                      .sub_path()
                      .map(ToOwned::to_owned),
                  });
                let resolved_specifier = pkg_id_ref.as_specifier();
                if resolved_specifier != item.specifier {
                  self
                    .pending_info
                    .redirects
                    .insert(item.specifier, resolved_specifier.clone());
                }
                self.pending_info.module_slots.insert(
                  resolved_specifier.clone(),
                  ModuleSlot::Module(Module::Npm(NpmModule {
                    specifier: resolved_specifier,
                    nv_reference: pkg_id_ref,
                  })),
                );
              }
              NpmPackageReqResolution::ReloadRegistryInfo(_)
                if !previously_restarted =>
              {
                // the implementer should ideally never return this more than once,
                // but in case they do, have this safety
                previously_restarted = true;

                // clear the current pending information and restart from scratch
                pending_npm_registry_info_loads.clear();
                self.pending_info.clear();

                // add back the failed item so it can be retried
                items.push_front(item);

                // reload all the npm registry information
                for package_name in self.pending_npm_by_name.keys() {
                  let package_name = package_name.clone();
                  let fut =
                    npm_resolver.load_and_cache_npm_package_info(&package_name);
                  pending_npm_registry_info_loads.push(Box::pin(async move {
                    PendingNpmRegistryInfoLoad {
                      package_name,
                      result: fut.await.map_err(Arc::new),
                    }
                  }));
                }
                break;
              }
              NpmPackageReqResolution::Err(err)
              | NpmPackageReqResolution::ReloadRegistryInfo(err) => {
                self.pending_info.module_slots.insert(
                  item.specifier.clone(),
                  ModuleSlot::Err(ModuleError::LoadingErr(
                    item.specifier,
                    item.maybe_range,
                    NpmLoadError::PackageReqResolution(Arc::new(err)).into(),
                  )),
                );
              }
            }
          } else {
            self.pending_info.module_slots.insert(
              item.specifier.clone(),
              ModuleSlot::Err(ModuleError::LoadingErr(
                item.specifier,
                item.maybe_range,
                NpmLoadError::NotSupportedEnvironment.into(),
              )),
            );
          }
        }
      }
    }
  }

  fn fill_graph(self, graph: &mut ModuleGraph) {
    let pending_info = self.pending_info;
    let npm_specifiers = self.npm_specifiers;

    // update the graph with the pending information
    for (key, value) in pending_info.module_slots {
      // always keep the existing information in the graph
      // in case it was already used in the runtime
      graph.module_slots.entry(key).or_insert(value);
    }
    for (key, value) in pending_info.redirects {
      graph.redirects.entry(key).or_insert(value);
    }

    // we resolve the npm specifiers grouped by package unordered, so now fill
    // in the npm packages in resolution order ensuring no duplicates are added
    let mut seen_npm_package_ids =
      HashSet::with_capacity(graph.npm_packages.len() + npm_specifiers.len());
    seen_npm_package_ids.extend(graph.npm_packages.iter().cloned());
    for npm_specifier in npm_specifiers {
      if let Some(package_id) =
        pending_info.specifier_resolutions.get(&npm_specifier)
      {
        if seen_npm_package_ids.insert(package_id.clone()) {
          graph.npm_packages.push(package_id.clone());
        }
      }
    }
  }
}

fn new_source_with_text(
  specifier: &ModuleSpecifier,
  text: Arc<[u8]>,
  maybe_charset: Option<&str>,
) -> Result<Arc<str>, Box<ModuleError>> {
  crate::source::decode_source(specifier, text, maybe_charset).map_err(|err| {
    Box::new(ModuleError::LoadingErr(
      specifier.clone(),
      None,
      ModuleLoadError::Decode(err.into()),
    ))
  })
}

impl Serialize for Resolution {
  fn serialize<S>(&self, serializer: S) -> Result<S::Ok, S::Error>
  where
    S: Serializer,
  {
    match self {
      Resolution::Ok(resolved) => {
        let mut state = serializer.serialize_struct("ResolvedSpecifier", 2)?;
        state.serialize_field("specifier", &resolved.specifier)?;
        state.serialize_field("span", &resolved.range)?;
        state.end()
      }
      Resolution::Err(err) => {
        let mut state = serializer.serialize_struct("ResolvedError", 2)?;
        state.serialize_field("error", &err.to_string())?;
        state.serialize_field("span", err.range())?;
        state.end()
      }
      Resolution::None => {
        Serialize::serialize(&serde_json::Value::Null, serializer)
      }
    }
  }
}

fn serialize_dependencies<S>(
  dependencies: &IndexMap<String, Dependency>,
  serializer: S,
) -> Result<S::Ok, S::Error>
where
  S: Serializer,
{
  #[derive(Serialize)]
  struct DependencyWithSpecifier<'a> {
    specifier: &'a str,
    #[serde(flatten)]
    dependency: &'a Dependency,
  }
  let mut seq = serializer.serialize_seq(Some(dependencies.len()))?;
  for (specifier, dependency) in dependencies {
    seq.serialize_element(&DependencyWithSpecifier {
      specifier,
      dependency,
    })?
  }
  seq.end()
}

fn serialize_source<S>(
  source: &Arc<str>,
  serializer: S,
) -> Result<S::Ok, S::Error>
where
  S: Serializer,
{
  serializer.serialize_u32(source.len() as u32)
}

#[cfg(test)]
mod tests {
  use crate::packages::JsrPackageInfoVersion;
  use deno_ast::dep::ImportAttribute;
  use deno_ast::emit;
  use deno_ast::EmitOptions;
  use deno_ast::EmittedSource;
  use deno_ast::SourceMap;
  use pretty_assertions::assert_eq;
  use serde_json::json;

  use super::*;
  use url::Url;

  #[test]
  fn test_range_includes() {
    let range = Range {
      specifier: ModuleSpecifier::parse("file:///a.ts").unwrap(),
      start: Position {
        line: 1,
        character: 20,
      },
      end: Position {
        line: 1,
        character: 30,
      },
    };
    assert!(range.includes(&Position {
      line: 1,
      character: 20
    }));
    assert!(range.includes(&Position {
      line: 1,
      character: 25
    }));
    assert!(range.includes(&Position {
      line: 1,
      character: 30
    }));
    assert!(!range.includes(&Position {
      line: 0,
      character: 25
    }));
    assert!(!range.includes(&Position {
      line: 2,
      character: 25
    }));
  }

  #[test]
  fn test_jsr_import_format() {
    assert!(
      validate_jsr_specifier(&Url::parse("jsr:@scope/mod@tag").unwrap())
        .is_err(),
      "jsr import specifier with tag should be an error"
    );

    assert!(
      validate_jsr_specifier(&Url::parse("jsr:@scope/mod@").unwrap()).is_err()
    );

    assert!(validate_jsr_specifier(
      &Url::parse("jsr:@scope/mod@1.2.3").unwrap()
    )
    .is_ok());

    assert!(
      validate_jsr_specifier(&Url::parse("jsr:@scope/mod").unwrap()).is_ok()
    );
  }

  #[test]
  fn test_module_dependency_includes() {
    let specifier = ModuleSpecifier::parse("file:///a.ts").unwrap();
    let dependency = Dependency {
      maybe_code: Resolution::Ok(Box::new(ResolutionResolved {
        specifier: ModuleSpecifier::parse("file:///b.ts").unwrap(),
        range: Range {
          specifier: specifier.clone(),
          start: Position {
            line: 0,
            character: 19,
          },
          end: Position {
            line: 0,
            character: 27,
          },
        },
      })),
      imports: vec![
        Import {
          specifier: "./b.ts".to_string(),
          kind: ImportKind::Es,
          range: Range {
            specifier: specifier.clone(),
            start: Position {
              line: 0,
              character: 19,
            },
            end: Position {
              line: 0,
              character: 27,
            },
          },
          is_dynamic: false,
          attributes: Default::default(),
        },
        Import {
          specifier: "./b.ts".to_string(),
          kind: ImportKind::Es,
          range: Range {
            specifier: specifier.clone(),
            start: Position {
              line: 1,
              character: 19,
            },
            end: Position {
              line: 1,
              character: 27,
            },
          },
          is_dynamic: false,
          attributes: Default::default(),
        },
      ],
      ..Default::default()
    };
    assert_eq!(
      dependency.includes(&Position {
        line: 0,
        character: 21,
      }),
      Some(&Range {
        specifier: specifier.clone(),
        start: Position {
          line: 0,
          character: 19
        },
        end: Position {
          line: 0,
          character: 27
        },
      })
    );
    assert_eq!(
      dependency.includes(&Position {
        line: 1,
        character: 21,
      }),
      Some(&Range {
        specifier,
        start: Position {
          line: 1,
          character: 19
        },
        end: Position {
          line: 1,
          character: 27
        },
      })
    );
    assert_eq!(
      dependency.includes(&Position {
        line: 0,
        character: 18,
      }),
      None,
    );
  }

  #[test]
  fn dependency_with_new_resolver() {
    let referrer = ModuleSpecifier::parse("file:///a/main.ts").unwrap();
    let dependency = Dependency {
      maybe_code: Resolution::Ok(Box::new(ResolutionResolved {
        specifier: ModuleSpecifier::parse("file:///wrong.ts").unwrap(),
        range: Range {
          specifier: referrer.clone(),
          start: Position::zeroed(),
          end: Position::zeroed(),
        },
      })),
      maybe_type: Resolution::Ok(Box::new(ResolutionResolved {
        specifier: ModuleSpecifier::parse("file:///wrong.ts").unwrap(),
        range: Range {
          specifier: referrer.clone(),
          start: Position::zeroed(),
          end: Position::zeroed(),
        },
      })),
      maybe_deno_types_specifier: Some("./b.d.ts".to_string()),
      ..Default::default()
    };
    let new_dependency =
      dependency.with_new_resolver("./b.ts", Default::default(), None, None);
    assert_eq!(
      new_dependency,
      Dependency {
        maybe_code: Resolution::Ok(Box::new(ResolutionResolved {
          specifier: ModuleSpecifier::parse("file:///a/b.ts").unwrap(),
          range: Range {
            specifier: referrer.clone(),
            start: Position::zeroed(),
            end: Position::zeroed(),
          },
        })),
        maybe_type: Resolution::Ok(Box::new(ResolutionResolved {
          specifier: ModuleSpecifier::parse("file:///a/b.d.ts").unwrap(),
          range: Range {
            specifier: referrer.clone(),
            start: Position::zeroed(),
            end: Position::zeroed(),
          },
        })),
        maybe_deno_types_specifier: Some("./b.d.ts".to_string()),
        ..Default::default()
      }
    );
  }

  #[test]
  fn types_dependency_with_new_resolver() {
    let referrer = ModuleSpecifier::parse("file:///a/main.ts").unwrap();
    let types_dependency = TypesDependency {
      specifier: "./main.d.ts".to_string(),
      dependency: Resolution::Ok(Box::new(ResolutionResolved {
        specifier: ModuleSpecifier::parse("file:///wrong.ts").unwrap(),
        range: Range {
          specifier: referrer.clone(),
          start: Position::zeroed(),
          end: Position::zeroed(),
        },
      })),
    };
    let new_types_dependency =
      types_dependency.with_new_resolver(Default::default(), None, None);
    assert_eq!(
      new_types_dependency,
      TypesDependency {
        specifier: "./main.d.ts".to_string(),
        dependency: Resolution::Ok(Box::new(ResolutionResolved {
          specifier: ModuleSpecifier::parse("file:///a/main.d.ts").unwrap(),
          range: Range {
            specifier: referrer.clone(),
            start: Position::zeroed(),
            end: Position::zeroed(),
          },
        })),
      }
    );
  }

  #[tokio::test]
  async fn static_dep_of_dynamic_dep_is_dynamic() {
    struct TestLoader {
      loaded_foo: RefCell<bool>,
      loaded_bar: RefCell<bool>,
      loaded_baz: RefCell<bool>,
    }
    impl Loader for TestLoader {
      fn load(
        &self,
        specifier: &ModuleSpecifier,
        options: LoadOptions,
      ) -> LoadFuture {
        let specifier = specifier.clone();
        match specifier.as_str() {
          "file:///foo.js" => {
            assert!(!options.is_dynamic);
            *self.loaded_foo.borrow_mut() = true;
            Box::pin(async move {
              Ok(Some(LoadResponse::Module {
                specifier: specifier.clone(),
                maybe_headers: None,
                content: b"await import('file:///bar.js')".to_vec().into(),
              }))
            })
          }
          "file:///bar.js" => {
            assert!(options.is_dynamic);
            *self.loaded_bar.borrow_mut() = true;
            Box::pin(async move {
              Ok(Some(LoadResponse::Module {
                specifier: specifier.clone(),
                maybe_headers: None,
                content: b"import 'file:///baz.js'".to_vec().into(),
              }))
            })
          }
          "file:///baz.js" => {
            assert!(options.is_dynamic);
            *self.loaded_baz.borrow_mut() = true;
            Box::pin(async move {
              Ok(Some(LoadResponse::Module {
                specifier: specifier.clone(),
                maybe_headers: None,
                content: b"console.log('Hello, world!')".to_vec().into(),
              }))
            })
          }
          _ => unreachable!(),
        }
      }
    }

    let loader = TestLoader {
      loaded_foo: RefCell::new(false),
      loaded_bar: RefCell::new(false),
      loaded_baz: RefCell::new(false),
    };
    let mut graph = ModuleGraph::new(GraphKind::All);
    graph
      .build(
        vec![Url::parse("file:///foo.js").unwrap()],
        &loader,
        Default::default(),
      )
      .await;
    assert!(*loader.loaded_foo.borrow());
    assert!(*loader.loaded_bar.borrow());
    assert!(*loader.loaded_baz.borrow());
    assert_eq!(graph.specifiers_count(), 3);
  }

  #[tokio::test]
  async fn missing_module_is_error() {
    struct TestLoader;
    impl Loader for TestLoader {
      fn load(
        &self,
        specifier: &ModuleSpecifier,
        _options: LoadOptions,
      ) -> LoadFuture {
        let specifier = specifier.clone();
        match specifier.as_str() {
          "file:///foo.js" => Box::pin(async move {
            Ok(Some(LoadResponse::Module {
              specifier: specifier.clone(),
              maybe_headers: None,
              content: b"await import('file:///bar.js')".to_vec().into(),
            }))
          }),
          "file:///bar.js" => Box::pin(async move { Ok(None) }),
          _ => unreachable!(),
        }
      }
    }
    let loader = TestLoader;
    let mut graph = ModuleGraph::new(GraphKind::All);
    let roots = vec![Url::parse("file:///foo.js").unwrap()];
    graph
      .build(roots.clone(), &loader, Default::default())
      .await;
    assert!(graph
      .try_get(&Url::parse("file:///foo.js").unwrap())
      .is_ok());
    assert!(matches!(
      graph
        .try_get(&Url::parse("file:///bar.js").unwrap())
        .unwrap_err(),
      ModuleError::Missing(..)
    ));
    let specifiers = graph.specifiers().collect::<HashMap<_, _>>();
    assert_eq!(specifiers.len(), 2);
    assert!(specifiers
      .get(&Url::parse("file:///foo.js").unwrap())
      .unwrap()
      .is_ok());
    assert!(matches!(
      specifiers
        .get(&Url::parse("file:///bar.js").unwrap())
        .unwrap()
        .as_ref()
        .unwrap_err(),
      ModuleError::Missing(..)
    ));

    // should not follow the dynamic import error when walking and not following
    let error_count = graph
      .walk(
        &roots,
        WalkOptions {
          follow_dynamic: false,
          follow_type_only: true,
          check_js: true,
          prefer_fast_check_graph: false,
        },
      )
      .errors()
      .count();
    assert_eq!(error_count, 0);

    // should return as dynamic import missing when walking
    let errors = graph
      .walk(
        &roots,
        WalkOptions {
          follow_dynamic: true,
          follow_type_only: true,
          check_js: true,
          prefer_fast_check_graph: false,
        },
      )
      .errors()
      .collect::<Vec<_>>();
    assert_eq!(errors.len(), 1);
    assert!(matches!(
      errors[0],
      ModuleGraphError::ModuleError(ModuleError::MissingDynamic(..))
    ));
  }

  #[tokio::test]
  async fn redirected_specifiers() {
    struct TestLoader;
    impl Loader for TestLoader {
      fn load(
        &self,
        specifier: &ModuleSpecifier,
        _options: LoadOptions,
      ) -> LoadFuture {
        let specifier = specifier.clone();
        match specifier.as_str() {
          "file:///foo.js" => Box::pin(async move {
            Ok(Some(LoadResponse::Module {
              specifier: Url::parse("file:///foo_actual.js").unwrap(),
              maybe_headers: None,
              content: b"import 'file:///bar.js'".to_vec().into(),
            }))
          }),
          "file:///bar.js" => Box::pin(async move {
            Ok(Some(LoadResponse::Module {
              specifier: Url::parse("file:///bar_actual.js").unwrap(),
              maybe_headers: None,
              content: b"(".to_vec().into(),
            }))
          }),
          _ => unreachable!(),
        }
      }
    }
    let loader = TestLoader;
    let mut graph = ModuleGraph::new(GraphKind::All);
    graph
      .build(
        vec![Url::parse("file:///foo.js").unwrap()],
        &loader,
        Default::default(),
      )
      .await;
    let specifiers = graph.specifiers().collect::<HashMap<_, _>>();
    dbg!(&specifiers);
    assert_eq!(specifiers.len(), 4);
    assert!(specifiers
      .get(&Url::parse("file:///foo.js").unwrap())
      .unwrap()
      .is_ok());
    assert!(specifiers
      .get(&Url::parse("file:///foo_actual.js").unwrap())
      .unwrap()
      .is_ok());
    assert!(matches!(
      specifiers
        .get(&Url::parse("file:///bar.js").unwrap())
        .unwrap()
        .as_ref()
        .unwrap_err(),
      ModuleError::ParseErr(..)
    ));
    assert!(matches!(
      specifiers
        .get(&Url::parse("file:///bar_actual.js").unwrap())
        .unwrap()
        .as_ref()
        .unwrap_err(),
      ModuleError::ParseErr(..)
    ));
  }

  #[tokio::test]
  async fn local_import_remote_module() {
    struct TestLoader;
    impl Loader for TestLoader {
      fn load(
        &self,
        specifier: &ModuleSpecifier,
        _options: LoadOptions,
      ) -> LoadFuture {
        let specifier = specifier.clone();
        match specifier.as_str() {
          "https://deno.land/foo.js" => Box::pin(async move {
            Ok(Some(LoadResponse::Module {
              specifier: specifier.clone(),
              maybe_headers: None,
              content:
                b"import 'FILE:///baz.js'; import 'file:///bar.js'; import 'http://deno.land/foo.js';"
                  .to_vec().into(),
            }))
          }),
          "http://deno.land/foo.js" => Box::pin(async move {
            Ok(Some(LoadResponse::Module {
              specifier: specifier.clone(),
              maybe_headers: None,
              content: b"export {}".to_vec().into(),
            }))
          }),
          "file:///bar.js" => Box::pin(async move {
            Ok(Some(LoadResponse::Module {
              specifier: specifier.clone(),
              maybe_headers: None,
              content: b"console.log('Hello, world!')".to_vec().into(),
            }))
          }),
          "file:///baz.js" => Box::pin(async move {
            Ok(Some(LoadResponse::Module {
              specifier: specifier.clone(),
              maybe_headers: None,
              content: b"console.log('Hello, world 2!')".to_vec().into(),
            }))
          }),
          _ => unreachable!(),
        }
      }
    }
    let loader = TestLoader;
    let mut graph = ModuleGraph::new(GraphKind::All);
    let roots = vec![Url::parse("https://deno.land/foo.js").unwrap()];
    graph
      .build(roots.clone(), &loader, Default::default())
      .await;
    assert_eq!(graph.specifiers_count(), 4);
    let errors = graph
      .walk(
        &roots,
        WalkOptions {
          check_js: true,
          follow_dynamic: false,
          follow_type_only: true,
          prefer_fast_check_graph: false,
        },
      )
      .errors()
      .collect::<Vec<_>>();
    assert_eq!(errors.len(), 3);
    let errors = errors
      .into_iter()
      .map(|err| match err {
        ModuleGraphError::ResolutionError(err) => err,
        _ => unreachable!(),
      })
      .collect::<Vec<_>>();

    assert_eq!(
      errors[0],
      ResolutionError::InvalidDowngrade {
        range: Range {
          specifier: ModuleSpecifier::parse("https://deno.land/foo.js")
            .unwrap(),
          start: Position {
            line: 0,
            character: 57,
          },
          end: Position {
            line: 0,
            character: 82,
          },
        },
        specifier: ModuleSpecifier::parse("http://deno.land/foo.js").unwrap(),
      },
    );
    assert_eq!(
      errors[1],
      ResolutionError::InvalidLocalImport {
        range: Range {
          specifier: ModuleSpecifier::parse("https://deno.land/foo.js")
            .unwrap(),
          start: Position {
            line: 0,
            character: 32,
          },
          end: Position {
            line: 0,
            character: 48,
          },
        },
        specifier: ModuleSpecifier::parse("file:///bar.js").unwrap(),
      },
    );

    assert_eq!(
      errors[2],
      ResolutionError::InvalidLocalImport {
        range: Range {
          specifier: ModuleSpecifier::parse("https://deno.land/foo.js")
            .unwrap(),
          start: Position {
            line: 0,
            character: 7,
          },
          end: Position {
            line: 0,
            character: 23,
          },
        },
        specifier: ModuleSpecifier::parse("file:///baz.js").unwrap(),
      },
    );
  }

  #[tokio::test]
  async fn static_and_dynamic_dep_is_static() {
    struct TestLoader {
      loaded_bar: RefCell<bool>,
    }
    impl Loader for TestLoader {
      fn load(
        &self,
        specifier: &ModuleSpecifier,
        options: LoadOptions,
      ) -> LoadFuture {
        let specifier = specifier.clone();
        match specifier.as_str() {
          "file:///foo.js" => Box::pin(async move {
            Ok(Some(LoadResponse::Module {
              specifier: specifier.clone(),
              maybe_headers: None,
              content:
                b"import 'file:///bar.js'; await import('file:///bar.js')"
                  .to_vec()
                  .into(),
            }))
          }),
          "file:///bar.js" => {
            assert!(!options.is_dynamic);
            *self.loaded_bar.borrow_mut() = true;
            Box::pin(async move {
              Ok(Some(LoadResponse::Module {
                specifier: specifier.clone(),
                maybe_headers: None,
                content: b"console.log('Hello, world!')".to_vec().into(),
              }))
            })
          }
          _ => unreachable!(),
        }
      }
    }
    let loader = TestLoader {
      loaded_bar: RefCell::new(false),
    };
    let mut graph = ModuleGraph::new(GraphKind::All);
    graph
      .build(
        vec![Url::parse("file:///foo.js").unwrap()],
        &loader,
        Default::default(),
      )
      .await;
    assert!(*loader.loaded_bar.borrow());
  }

  #[tokio::test]
  async fn dependency_imports() {
    struct TestLoader;
    impl Loader for TestLoader {
      fn load(
        &self,
        specifier: &ModuleSpecifier,
        options: LoadOptions,
      ) -> LoadFuture {
        let specifier = specifier.clone();
        match specifier.as_str() {
          "file:///foo.ts" => Box::pin(async move {
            Ok(Some(LoadResponse::Module {
              specifier: specifier.clone(),
              maybe_headers: None,
              content: b"
                /// <reference path='file:///bar.ts' />
                /// <reference types='file:///bar.ts' />
                /* @jsxImportSource file:///bar.ts */
                import 'file:///bar.ts';
                await import('file:///bar.ts');
                await import('file:///bar.ts', { assert: eval('') });
                import 'file:///baz.json' assert { type: 'json' };
                import type {} from 'file:///bar.ts';
                /** @typedef { import('file:///bar.ts') } bar */
              "
              .to_vec()
              .into(),
            }))
          }),
          "file:///bar.ts" => {
            assert!(!options.is_dynamic);
            Box::pin(async move {
              Ok(Some(LoadResponse::Module {
                specifier: specifier.clone(),
                maybe_headers: None,
                content: b"".to_vec().into(),
              }))
            })
          }
          "file:///baz.json" => {
            assert!(!options.is_dynamic);
            Box::pin(async move {
              Ok(Some(LoadResponse::Module {
                specifier: specifier.clone(),
                maybe_headers: None,
                content: b"{}".to_vec().into(),
              }))
            })
          }
          _ => unreachable!(),
        }
      }
    }
    let mut graph = ModuleGraph::new(GraphKind::All);
    graph
      .build(
        vec![Url::parse("file:///foo.ts").unwrap()],
        &TestLoader,
        Default::default(),
      )
      .await;
    graph.valid().unwrap();
    let module = graph.get(&Url::parse("file:///foo.ts").unwrap()).unwrap();
    let module = module.js().unwrap();
    let dependency_a = module.dependencies.get("file:///bar.ts").unwrap();
    let dependency_b = module.dependencies.get("file:///baz.json").unwrap();
    assert_eq!(
      dependency_a.imports,
      vec![
        Import {
          specifier: "file:///bar.ts".to_string(),
          kind: ImportKind::TsReferencePath,
          range: Range {
            specifier: Url::parse("file:///foo.ts").unwrap(),
            start: Position {
              line: 1,
              character: 36
            },
            end: Position {
              line: 1,
              character: 52,
            },
          },
          is_dynamic: false,
          attributes: ImportAttributes::None,
        },
        Import {
          specifier: "file:///bar.ts".to_string(),
          kind: ImportKind::TsReferenceTypes,
          range: Range {
            specifier: Url::parse("file:///foo.ts").unwrap(),
            start: Position {
              line: 2,
              character: 37,
            },
            end: Position {
              line: 2,
              character: 53,
            },
          },
          is_dynamic: false,
          attributes: ImportAttributes::None,
        },
        Import {
          specifier: "file:///bar.ts".to_string(),
          kind: ImportKind::Es,
          range: Range {
            specifier: Url::parse("file:///foo.ts").unwrap(),
            start: Position {
              line: 4,
              character: 23,
            },
            end: Position {
              line: 4,
              character: 39,
            },
          },
          is_dynamic: false,
          attributes: ImportAttributes::None,
        },
        Import {
          specifier: "file:///bar.ts".to_string(),
          kind: ImportKind::Es,
          range: Range {
            specifier: Url::parse("file:///foo.ts").unwrap(),
            start: Position {
              line: 5,
              character: 29,
            },
            end: Position {
              line: 5,
              character: 45,
            },
          },
          is_dynamic: true,
          attributes: ImportAttributes::None,
        },
        Import {
          specifier: "file:///bar.ts".to_string(),
          kind: ImportKind::Es,
          range: Range {
            specifier: Url::parse("file:///foo.ts").unwrap(),
            start: Position {
              line: 6,
              character: 29,
            },
            end: Position {
              line: 6,
              character: 45,
            },
          },
          is_dynamic: true,
          attributes: ImportAttributes::Unknown,
        },
        Import {
          specifier: "file:///bar.ts".to_string(),
          kind: ImportKind::TsType,
          range: Range {
            specifier: Url::parse("file:///foo.ts").unwrap(),
            start: Position {
              line: 8,
              character: 36,
            },
            end: Position {
              line: 8,
              character: 52,
            },
          },
          is_dynamic: false,
          attributes: ImportAttributes::None,
        },
      ]
    );
    assert_eq!(
      dependency_b.imports,
      vec![Import {
        specifier: "file:///baz.json".to_string(),
        kind: ImportKind::Es,
        range: Range {
          specifier: Url::parse("file:///foo.ts").unwrap(),
          start: Position {
            line: 7,
            character: 23,
          },
          end: Position {
            line: 7,
            character: 41,
          },
        },
        is_dynamic: false,
        attributes: ImportAttributes::Known(HashMap::from_iter(vec![(
          "type".to_string(),
          ImportAttribute::Known("json".to_string())
        )])),
      },]
    );
  }

  #[tokio::test]
  async fn dependency_jsx_import_source_types() {
    let mut mem_loader = MemoryLoader::default();
    mem_loader.add_source_with_text(
      "file:///foo.tsx",
      "
/* @jsxImportSource http://localhost */
/* @jsxImportSourceTypes http://localhost/types */
",
    );
    mem_loader.add_source(
      "http://localhost/jsx-runtime",
      Source::Module {
        specifier: "http://localhost/jsx-runtime",
        maybe_headers: Some(vec![("content-type", "application/javascript")]),
        content: "",
      },
    );
    mem_loader.add_source(
      "http://localhost/types/jsx-runtime",
      Source::Module {
        specifier: "http://localhost/types/jsx-runtime",
        maybe_headers: Some(vec![("content-type", "application/typescript")]),
        content: "",
      },
    );
    let mut graph = ModuleGraph::new(GraphKind::All);
    graph
      .build(
        vec![Url::parse("file:///foo.tsx").unwrap()],
        &mem_loader,
        Default::default(),
      )
      .await;
    graph.valid().unwrap();
    let module = graph.get(&Url::parse("file:///foo.tsx").unwrap()).unwrap();
    let module = module.js().unwrap();
    let dependency_a = module
      .dependencies
      .get("http://localhost/jsx-runtime")
      .unwrap();
    assert_eq!(
      dependency_a.maybe_type.maybe_specifier().unwrap().as_str(),
      "http://localhost/types/jsx-runtime"
    );
    assert_eq!(
      dependency_a.maybe_deno_types_specifier.as_ref().unwrap(),
      "http://localhost/types/jsx-runtime"
    );
  }

  #[cfg(feature = "fast_check")]
  #[tokio::test]
  async fn fast_check_dts() {
    let mut exports = IndexMap::new();
    exports.insert(".".to_string(), "./foo.ts".to_string());

    let workspace_members = vec![WorkspaceMember {
      base: Url::parse("file:///").unwrap(),
      exports: exports.clone(),
      nv: PackageNv::from_str("@foo/bar@1.0.0").unwrap(),
    }];
    let mut test_loader = MemoryLoader::default();
    test_loader.add_source_with_text(
      "file:///foo.ts",
      "
    export function add(a: number, b: number): number {
      return a + b;
    }
  ",
    );
    let mut graph = ModuleGraph::new(GraphKind::All);
    graph
      .build(
        vec![Url::parse("file:///foo.ts").unwrap()],
        &test_loader,
        BuildOptions {
          workspace_members: &workspace_members,
          ..Default::default()
        },
      )
      .await;
    graph.build_fast_check_type_graph(BuildFastCheckTypeGraphOptions {
      fast_check_cache: None,
      fast_check_dts: true,
      workspace_fast_check: WorkspaceFastCheckOption::Enabled(
        &workspace_members,
      ),
      ..Default::default()
    });
    graph.valid().unwrap();
    let module = graph.get(&Url::parse("file:///foo.ts").unwrap()).unwrap();
    let module = module.js().unwrap();
    let FastCheckTypeModuleSlot::Module(fsm) =
      module.fast_check.clone().unwrap()
    else {
      unreachable!();
    };
    let dts = fsm.dts.unwrap();
    let source_map =
      SourceMap::single(module.specifier.clone(), module.source.to_string());
    let EmittedSource { text, .. } = emit(
      &dts.program,
      &dts.comments.as_single_threaded(),
      &source_map,
      &EmitOptions {
        keep_comments: true,
        source_map: deno_ast::SourceMapOption::None,
        ..Default::default()
      },
    )
    .unwrap();
    assert_eq!(
      text.trim(),
      "export declare function add(a: number, b: number): number;"
    );
    assert!(dts.diagnostics.is_empty());
  }

  #[cfg(feature = "fast_check")]
  #[tokio::test]
  async fn fast_check_external() {
    let mut exports = IndexMap::new();
    exports.insert(".".to_string(), "./foo.ts".to_string());

    let workspace_members = vec![WorkspaceMember {
      base: Url::parse("file:///").unwrap(),
      exports: exports.clone(),
      nv: PackageNv::from_str("@foo/bar@1.0.0").unwrap(),
    }];
    let mut test_loader = MemoryLoader::default();
    test_loader.add_source_with_text(
      "file:///foo.ts",
      "export * from 'jsr:@package/foo';",
    );
    test_loader.add_jsr_package_info(
      "@package/foo",
      &JsrPackageInfo {
        versions: HashMap::from([(
          Version::parse_standard("1.0.0").unwrap(),
          JsrPackageInfoVersion::default(),
        )]),
      },
    );
    test_loader.add_jsr_version_info(
      "@package/foo",
      "1.0.0",
      &JsrPackageVersionInfo {
        exports: json!({ ".": "./mod.ts" }),
        module_graph_1: None,
        module_graph_2: None,
        manifest: Default::default(),
      },
    );
    test_loader.add_external_source("https://jsr.io/@package/foo/1.0.0/mod.ts");
    let mut graph = ModuleGraph::new(GraphKind::All);
    graph
      .build(
        vec![Url::parse("file:///foo.ts").unwrap()],
        &test_loader,
        BuildOptions {
          workspace_members: &workspace_members,
          ..Default::default()
        },
      )
      .await;
    graph.build_fast_check_type_graph(BuildFastCheckTypeGraphOptions {
      fast_check_cache: None,
      fast_check_dts: true,
      workspace_fast_check: WorkspaceFastCheckOption::Enabled(
        &workspace_members,
      ),
      ..Default::default()
    });
    graph.valid().unwrap();
    {
      let module = graph.get(&Url::parse("file:///foo.ts").unwrap()).unwrap();
      let FastCheckTypeModuleSlot::Module(fsm) =
        module.js().unwrap().fast_check.clone().unwrap()
      else {
        unreachable!();
      };
      let dts = fsm.dts.unwrap();
      let source_map = SourceMap::single(
        module.specifier().clone(),
        module.source().unwrap().to_string(),
      );
      let EmittedSource { text, .. } = emit(
        &dts.program,
        &dts.comments.as_single_threaded(),
        &source_map,
        &EmitOptions {
          keep_comments: true,
          source_map: deno_ast::SourceMapOption::None,
          ..Default::default()
        },
      )
      .unwrap();
      assert_eq!(text.trim(), "export * from 'jsr:@package/foo';");
      assert!(dts.diagnostics.is_empty());
    }

    let module = graph
      .get(&Url::parse("https://jsr.io/@package/foo/1.0.0/mod.ts").unwrap())
      .unwrap();
    assert!(module.external().is_some());
  }
}<|MERGE_RESOLUTION|>--- conflicted
+++ resolved
@@ -4250,11 +4250,7 @@
       maybe_range,
       load_specifier,
       is_dynamic,
-<<<<<<< HEAD
       mut maybe_checksum,
-=======
-      maybe_checksum,
->>>>>>> af43b39f
       mut maybe_version_info,
     } = item;
     self
@@ -4311,11 +4307,7 @@
             ModuleError::LoadingErr(
               jsr_url_provider.package_url(&package_nv),
               maybe_range.cloned(),
-<<<<<<< HEAD
               err.into(),
-=======
-              err,
->>>>>>> af43b39f
             )
           })?;
           let info = JsrPackageVersionInfoExt {
@@ -4330,11 +4322,7 @@
                   ModuleError::LoadingErr(
                     load_specifier.clone(),
                     maybe_range.cloned(),
-<<<<<<< HEAD
                     err,
-=======
-                    Arc::new(err),
->>>>>>> af43b39f
                   )
                 })?
                 .to_string(),
@@ -4366,7 +4354,6 @@
                 Err(ModuleError::LoadingErr(
                   load_specifier.clone(),
                   maybe_range.cloned(),
-<<<<<<< HEAD
                   JsrLoadError::RedirectInPackage(specifier.clone()).into(),
                 ))
               } else if let Some(expected_checksum) = maybe_checksum {
@@ -4379,21 +4366,12 @@
                       expected: expected_checksum.into_string(),
                     },
                   ),
-=======
-                  Arc::new(anyhow!(
-                    "Redirects within a JSR package are not supported.",
-                  )),
->>>>>>> af43b39f
                 ))
               } else if redirect_count >= loader.max_redirects() {
                 Err(ModuleError::LoadingErr(
                   load_specifier.clone(),
                   maybe_range.cloned(),
-<<<<<<< HEAD
                   ModuleLoadError::TooManyRedirects,
-=======
-                  Arc::new(anyhow!("Too many redirects.")),
->>>>>>> af43b39f
                 ))
               } else {
                 Ok(PendingInfoResponse::Redirect {
@@ -4436,7 +4414,6 @@
             load_specifier.clone(),
             maybe_range.cloned(),
           )),
-<<<<<<< HEAD
           Err(err) => match err.downcast::<ChecksumIntegrityError>() {
             Ok(err) => Err(ModuleError::LoadingErr(
               load_specifier.clone(),
@@ -4449,13 +4426,6 @@
               ModuleLoadError::Loader(Arc::new(err)),
             )),
           },
-=======
-          Err(err) => Err(ModuleError::LoadingErr(
-            load_specifier.clone(),
-            maybe_range.cloned(),
-            Arc::new(err),
-          )),
->>>>>>> af43b39f
         }
       }
 
