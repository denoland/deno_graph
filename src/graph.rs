// Copyright 2018-2023 the Deno authors. All rights reserved. MIT license.

use crate::analyzer::analyze_deno_types;
use crate::analyzer::DependencyKind;
use crate::analyzer::ModuleAnalyzer;
use crate::analyzer::ModuleInfo;
use crate::analyzer::PositionRange;
use crate::analyzer::SpecifierWithRange;
use crate::analyzer::TypeScriptReference;
use crate::DefaultModuleAnalyzer;
use crate::ImportAssertions;
use crate::ReferrerImports;

use crate::deno::resolve_version;
use crate::deno::DenoPackageInfo;
use crate::deno::DenoPackageInfoVersion;
use crate::deno::DenoPackageVersionInfo;
use crate::deno::DenoSpecifierSnapshot;
use crate::module_specifier::resolve_import;
use crate::module_specifier::ModuleSpecifier;
use crate::module_specifier::SpecifierError;
use crate::source::*;

use anyhow::Error;
use anyhow::Result;
use deno_ast::LineAndColumnIndex;
use deno_ast::MediaType;
use deno_ast::SourcePos;
use deno_ast::SourceTextInfo;
use deno_semver::deno::DenoPackageReqReference;
use deno_semver::npm::NpmPackageNvReference;
use deno_semver::npm::NpmPackageReqReference;
use deno_semver::package::PackageNv;
use deno_semver::package::PackageNvReference;
use deno_semver::package::PackageReq;
use deno_semver::Version;
use futures::future::LocalBoxFuture;
use futures::stream::FuturesOrdered;
use futures::stream::FuturesUnordered;
use futures::stream::StreamExt;
use futures::FutureExt;
use indexmap::IndexMap;
use serde::ser::SerializeSeq;
use serde::ser::SerializeStruct;
use serde::Deserialize;
use serde::Serialize;
use serde::Serializer;
use std::cmp::Ordering;
use std::collections::BTreeMap;
use std::collections::HashMap;
use std::collections::HashSet;
use std::collections::VecDeque;
use std::fmt;
use std::sync::Arc;
use url::Url;

#[derive(Debug, Clone, PartialEq, Eq, Serialize, Deserialize, Hash)]
pub struct Position {
  /// The 0-indexed line index.
  pub line: usize,
  /// The 0-indexed character index.
  pub character: usize,
}

impl PartialOrd for Position {
  fn partial_cmp(&self, other: &Self) -> Option<Ordering> {
    Some(self.cmp(other))
  }
}

impl Ord for Position {
  fn cmp(&self, other: &Self) -> Ordering {
    match self.line.cmp(&other.line) {
      Ordering::Equal => self.character.cmp(&other.character),
      Ordering::Greater => Ordering::Greater,
      Ordering::Less => Ordering::Less,
    }
  }
}

impl Position {
  pub fn zeroed() -> Self {
    Self {
      line: 0,
      character: 0,
    }
  }

  pub fn from_source_pos(pos: SourcePos, text_info: &SourceTextInfo) -> Self {
    let line_and_column_index = text_info.line_and_column_index(pos);
    Self {
      line: line_and_column_index.line_index,
      character: line_and_column_index.column_index,
    }
  }

  pub fn as_source_pos(&self, text_info: &SourceTextInfo) -> SourcePos {
    text_info.loc_to_source_pos(LineAndColumnIndex {
      line_index: self.line,
      column_index: self.character,
    })
  }
}

#[derive(Debug, Clone, PartialEq, Eq, Serialize, Deserialize, Hash)]
pub struct Range {
  #[serde(skip_serializing)]
  pub specifier: ModuleSpecifier,
  #[serde(default = "Position::zeroed")]
  pub start: Position,
  #[serde(default = "Position::zeroed")]
  pub end: Position,
}

impl fmt::Display for Range {
  fn fmt(&self, f: &mut fmt::Formatter<'_>) -> fmt::Result {
    write!(
      f,
      "{}:{}:{}",
      self.specifier,
      self.start.line + 1,
      self.start.character + 1
    )
  }
}

impl Range {
  pub(crate) fn from_position_range(
    specifier: ModuleSpecifier,
    range: PositionRange,
  ) -> Range {
    Range {
      specifier,
      start: range.start,
      end: range.end,
    }
  }

  /// Determines if a given position is within the range.
  pub fn includes(&self, position: &Position) -> bool {
    (position >= &self.start) && (position <= &self.end)
  }
}

#[derive(Debug, Clone)]
pub enum ModuleError {
  LoadingErr(ModuleSpecifier, Option<Range>, Arc<anyhow::Error>),
  Missing(ModuleSpecifier, Option<Range>),
  MissingDynamic(ModuleSpecifier, Range),
  UnknownPackage {
    specifier: ModuleSpecifier,
    maybe_range: Option<Range>,
    package_name: String,
  },
  UnknownPackageReq {
    specifier: ModuleSpecifier,
    maybe_range: Option<Range>,
    package_req: PackageReq,
  },
  ParseErr(ModuleSpecifier, deno_ast::Diagnostic),
  UnsupportedMediaType(ModuleSpecifier, MediaType, Option<Range>),
  InvalidTypeAssertion {
    specifier: ModuleSpecifier,
    range: Range,
    actual_media_type: MediaType,
    expected_media_type: MediaType,
  },
  UnsupportedImportAssertionType {
    specifier: ModuleSpecifier,
    range: Range,
    kind: String,
  },
}

impl ModuleError {
  pub fn specifier(&self) -> &ModuleSpecifier {
    match self {
      Self::LoadingErr(s, _, _)
      | Self::ParseErr(s, _)
      | Self::UnsupportedMediaType(s, _, _)
      | Self::Missing(s, _)
      | Self::MissingDynamic(s, _)
      | Self::UnknownPackage { specifier: s, .. }
      | Self::UnknownPackageReq { specifier: s, .. }
      | Self::InvalidTypeAssertion { specifier: s, .. }
      | Self::UnsupportedImportAssertionType { specifier: s, .. } => s,
    }
  }

  pub fn maybe_referrer(&self) -> Option<&Range> {
    match self {
      Self::LoadingErr(_, maybe_referrer, _) => maybe_referrer.as_ref(),
      Self::Missing(_, maybe_referrer) => maybe_referrer.as_ref(),
      Self::MissingDynamic(_, range) => Some(range),
      Self::UnknownPackage { maybe_range, .. } => maybe_range.as_ref(),
      Self::UnknownPackageReq { maybe_range, .. } => maybe_range.as_ref(),
      Self::UnsupportedMediaType(_, _, maybe_referrer) => {
        maybe_referrer.as_ref()
      }
      Self::ParseErr(_, _) => None,
      Self::InvalidTypeAssertion { range, .. } => Some(range),
      Self::UnsupportedImportAssertionType { range, .. } => Some(range),
    }
  }
}

impl std::error::Error for ModuleError {
  fn source(&self) -> Option<&(dyn std::error::Error + 'static)> {
    match self {
      Self::LoadingErr(_, _, err) => Some(err.as_ref().as_ref()),
      Self::Missing(_, _)
      | Self::MissingDynamic(_, _)
      | Self::ParseErr(_, _)
      | Self::UnknownPackage { .. }
      | Self::UnknownPackageReq { .. }
      | Self::UnsupportedMediaType(_, _, _)
      | Self::InvalidTypeAssertion { .. }
      | Self::UnsupportedImportAssertionType { .. } => None,
    }
  }
}

impl fmt::Display for ModuleError {
  fn fmt(&self, f: &mut fmt::Formatter<'_>) -> fmt::Result {
    match self {
      Self::LoadingErr(_, _, err) => err.fmt(f),
      Self::ParseErr(_, diagnostic) => write!(f, "The module's source code could not be parsed: {diagnostic}"),
      Self::UnknownPackage { package_name, specifier, .. } =>
        write!(f, "Unknown package: {package_name}\n  Specifier: {specifier}"),
      Self::UnknownPackageReq { package_req, specifier, .. } =>
        write!(f, "Could not find package constraint in the list of packages: {package_req}\n  Specifier: {specifier}"),
      Self::UnsupportedMediaType(specifier, MediaType::Json, ..) => write!(f, "Expected a JavaScript or TypeScript module, but identified a Json module. Consider importing Json modules with an import assertion with the type of \"json\".\n  Specifier: {specifier}"),
      Self::UnsupportedMediaType(specifier, media_type, ..) => write!(f, "Expected a JavaScript or TypeScript module, but identified a {media_type} module. Importing these types of modules is currently not supported.\n  Specifier: {specifier}"),
      Self::Missing(specifier, _) => write!(f, "Module not found \"{specifier}\"."),
      Self::MissingDynamic(specifier, _) => write!(f, "Dynamic import not found \"{specifier}\"."),
      Self::InvalidTypeAssertion { specifier, actual_media_type: MediaType::Json, expected_media_type, .. } =>
        write!(f, "Expected a {expected_media_type} module, but identified a Json module. Consider importing Json modules with an import assertion with the type of \"json\".\n  Specifier: {specifier}"),
      Self::InvalidTypeAssertion { specifier, actual_media_type, expected_media_type, .. } =>
        write!(f, "Expected a {expected_media_type} module, but identified a {actual_media_type} module.\n  Specifier: {specifier}"),
      Self::UnsupportedImportAssertionType { specifier, kind, .. } =>
        write!(f, "The import assertion type of \"{kind}\" is unsupported.\n  Specifier: {specifier}"),
    }
  }
}

#[derive(Debug, Clone)]
pub enum ModuleGraphError {
  ModuleError(ModuleError),
  ResolutionError(ResolutionError),
}

impl ModuleGraphError {
  /// Converts the error into a string along with the range related to the error.
  ///
  /// We don't include the range in the error messages by default because they're
  /// not useful in cases like the LSP where the range is given by the editor itself.
  pub fn to_string_with_range(&self) -> String {
    if let Some(range) = self.maybe_range() {
      format!("{self:#}\n    at {range}")
    } else {
      format!("{self:#}")
    }
  }

  pub fn maybe_range(&self) -> Option<&Range> {
    match self {
      Self::ModuleError(err) => err.maybe_referrer(),
      Self::ResolutionError(err) => Some(err.range()),
    }
  }
}

impl std::error::Error for ModuleGraphError {
  fn source(&self) -> Option<&(dyn std::error::Error + 'static)> {
    match self {
      Self::ModuleError(ref err) => Some(err),
      Self::ResolutionError(ref err) => Some(err),
    }
  }
}

impl fmt::Display for ModuleGraphError {
  fn fmt(&self, f: &mut fmt::Formatter<'_>) -> fmt::Result {
    match self {
      Self::ModuleError(err) => err.fmt(f),
      Self::ResolutionError(err) => err.fmt(f),
    }
  }
}

#[derive(Debug, Clone)]
pub enum ResolutionError {
  InvalidDowngrade {
    specifier: ModuleSpecifier,
    range: Range,
  },
  InvalidLocalImport {
    specifier: ModuleSpecifier,
    range: Range,
  },
  InvalidSpecifier {
    error: SpecifierError,
    range: Range,
  },
  ResolverError {
    error: Arc<anyhow::Error>,
    specifier: String,
    range: Range,
  },
}

impl ResolutionError {
  /// Return a reference to the range that the error applies to.
  pub fn range(&self) -> &Range {
    match self {
      Self::InvalidDowngrade { range, .. }
      | Self::InvalidLocalImport { range, .. }
      | Self::InvalidSpecifier { range, .. }
      | Self::ResolverError { range, .. } => range,
    }
  }

  /// Converts the error into a string along with the range related to the error.
  pub fn to_string_with_range(&self) -> String {
    format!("{}\n    at {}", self, self.range())
  }
}

impl std::error::Error for ResolutionError {
  fn source(&self) -> Option<&(dyn std::error::Error + 'static)> {
    match self {
      Self::InvalidDowngrade { .. } | Self::InvalidLocalImport { .. } => None,
      Self::InvalidSpecifier { ref error, .. } => Some(error),
      Self::ResolverError { error, .. } => Some(error.as_ref().as_ref()),
    }
  }
}

impl PartialEq for ResolutionError {
  fn eq(&self, other: &Self) -> bool {
    match (self, other) {
      (
        Self::ResolverError {
          specifier: a,
          range: a_range,
          ..
        },
        Self::ResolverError {
          specifier: b,
          range: b_range,
          ..
        },
      ) => a == b && a_range == b_range,
      (
        Self::InvalidDowngrade {
          specifier: a,
          range: a_range,
          ..
        },
        Self::InvalidDowngrade {
          specifier: b,
          range: b_range,
          ..
        },
      )
      | (
        Self::InvalidLocalImport {
          specifier: a,
          range: a_range,
          ..
        },
        Self::InvalidLocalImport {
          specifier: b,
          range: b_range,
          ..
        },
      ) => a == b && a_range == b_range,
      (
        Self::InvalidSpecifier {
          error: a,
          range: a_range,
          ..
        },
        Self::InvalidSpecifier {
          error: b,
          range: b_range,
          ..
        },
      ) => a == b && a_range == b_range,
      _ => false,
    }
  }
}

impl Eq for ResolutionError {}

impl fmt::Display for ResolutionError {
  fn fmt(&self, f: &mut fmt::Formatter<'_>) -> fmt::Result {
    match self {
      Self::InvalidDowngrade { specifier, .. } => write!(f, "Modules imported via https are not allowed to import http modules.\n  Importing: {specifier}"),
      Self::InvalidLocalImport { specifier, .. } => write!(f, "Remote modules are not allowed to import local modules. Consider using a dynamic import instead.\n  Importing: {specifier}"),
      Self::ResolverError { error, .. } => error.fmt(f),
      Self::InvalidSpecifier { error, .. } => error.fmt(f),
    }
  }
}

#[derive(Debug, Clone, PartialEq, Eq)]
pub struct ResolutionResolved {
  /// Specifier to.
  pub specifier: ModuleSpecifier,
  /// Referrer range.
  pub range: Range,
}

#[derive(Debug, Clone, PartialEq, Eq)]
pub enum Resolution {
  None,
  Ok(Box<ResolutionResolved>),
  Err(Box<ResolutionError>),
}

impl Resolution {
  pub fn from_resolve_result(
    result: Result<ModuleSpecifier, Error>,
    specifier_text: &str,
    range: Range,
  ) -> Self {
    match result {
      Ok(specifier) => {
        Resolution::Ok(Box::new(ResolutionResolved { specifier, range }))
      }
      Err(err) => {
        let resolution_error =
          if let Some(specifier_error) = err.downcast_ref::<SpecifierError>() {
            ResolutionError::InvalidSpecifier {
              error: specifier_error.clone(),
              range,
            }
          } else {
            ResolutionError::ResolverError {
              error: Arc::new(err),
              specifier: specifier_text.to_string(),
              range,
            }
          };
        Self::Err(Box::new(resolution_error))
      }
    }
  }

  pub fn includes(&self, position: &Position) -> Option<&Range> {
    match self {
      Self::Ok(resolution) if resolution.range.includes(position) => {
        Some(&resolution.range)
      }
      Self::Err(err) => {
        let range = err.range();
        if range.includes(position) {
          Some(range)
        } else {
          None
        }
      }
      _ => None,
    }
  }

  pub fn is_none(&self) -> bool {
    matches!(self, Self::None)
  }

  pub fn maybe_specifier(&self) -> Option<&ModuleSpecifier> {
    self.ok().map(|r| &r.specifier)
  }

  pub fn ok(&self) -> Option<&ResolutionResolved> {
    if let Resolution::Ok(resolved) = self {
      Some(&**resolved)
    } else {
      None
    }
  }

  pub fn err(&self) -> Option<&ResolutionError> {
    if let Resolution::Err(err) = self {
      Some(&**err)
    } else {
      None
    }
  }
}

impl Default for Resolution {
  fn default() -> Self {
    Self::None
  }
}

fn is_false(v: &bool) -> bool {
  !v
}

#[derive(Clone, Copy, Debug, Serialize, Eq, PartialEq)]
#[serde(rename_all = "camelCase")]
pub enum ImportKind {
  /// `import`/`export`
  Es,
  /// `import type`/`export type`
  TsType,
  /// `/// <reference path="..." />`
  TsReferencePath,
  /// `/// <reference types="..." />`
  TsReferenceTypes,
  /// `/** @jsxImportSource ... */`
  JsxImportSource,
  /// `/** @typedef { import("./types").Pet } Pet */`
  JsDoc,
}

impl ImportKind {
  pub fn is_runtime(&self) -> bool {
    match self {
      ImportKind::Es | ImportKind::JsxImportSource => true,
      ImportKind::TsType
      | ImportKind::TsReferencePath
      | ImportKind::TsReferenceTypes
      | ImportKind::JsDoc => false,
    }
  }

  fn is_es(&self) -> bool {
    matches!(self, ImportKind::Es)
  }
}

#[derive(Clone, Debug, Serialize)]
#[cfg_attr(test, derive(Eq, PartialEq))]
#[serde(rename_all = "camelCase")]
pub struct Import {
  pub specifier: String,
  #[serde(skip_serializing_if = "ImportKind::is_es")]
  pub kind: ImportKind,
  pub range: Range,
  #[serde(skip_serializing_if = "is_false")]
  pub is_dynamic: bool,
  // Don't include assertions in `deno info --json`, since they may be unstable:
  // https://github.com/denoland/deno/issues/17944. Assertion error strings
  // eventually will be included in a separate `Import::errors`, however.
  #[serde(skip_serializing)]
  pub assertions: ImportAssertions,
}

#[derive(Debug, Default, Clone, Serialize)]
#[serde(rename_all = "camelCase")]
pub struct Dependency {
  #[serde(rename = "code", skip_serializing_if = "Resolution::is_none")]
  pub maybe_code: Resolution,
  #[serde(rename = "type", skip_serializing_if = "Resolution::is_none")]
  pub maybe_type: Resolution,
  #[serde(skip_serializing_if = "is_false")]
  pub is_dynamic: bool,
  #[serde(rename = "assertionType", skip_serializing_if = "Option::is_none")]
  pub maybe_assert_type: Option<String>,
  // TODO(nayeemrmn): Replace `maybe_assert_type` with this in the serialization
  // for 2.0.
  #[serde(skip_serializing)]
  pub imports: Vec<Import>,
}

impl Dependency {
  /// Optionally return the module specifier in the module graph that points to
  /// the "code" dependency in the graph.
  pub fn get_code(&self) -> Option<&ModuleSpecifier> {
    self.maybe_code.maybe_specifier()
  }

  /// Optionally return the module specifier in the module graph that points to
  /// the type only dependency in the graph.
  pub fn get_type(&self) -> Option<&ModuleSpecifier> {
    self.maybe_type.maybe_specifier()
  }

  /// Check to see if the position falls within the range of the code or types
  /// entry for the dependency, returning a reference to the range if true,
  /// otherwise none.
  pub fn includes(&self, position: &Position) -> Option<&Range> {
    for import in &self.imports {
      if import.range.includes(position) {
        return Some(&import.range);
      }
    }
    // `@deno-types` directives won't be associated with an import.
    if let Some(range) = self.maybe_type.includes(position) {
      return Some(range);
    }
    None
  }
}

#[derive(Debug, Clone, Serialize)]
#[serde(rename_all = "camelCase")]
pub struct TypesDependency {
  pub specifier: String,
  pub dependency: Resolution,
}

fn is_media_type_unknown(media_type: &MediaType) -> bool {
  matches!(media_type, MediaType::Unknown)
}

#[derive(Debug, Clone, Serialize)]
#[serde(rename_all = "camelCase")]
#[serde(tag = "kind")]
pub enum Module {
  Esm(EsmModule),
  // todo(#239): remove this when updating the --json output for 2.0
  #[serde(rename = "asserted")]
  Json(JsonModule),
  Npm(NpmModule),
  Node(BuiltInNodeModule),
  External(ExternalModule),
}

impl Module {
  pub fn specifier(&self) -> &ModuleSpecifier {
    match self {
      Module::Esm(module) => &module.specifier,
      Module::Json(module) => &module.specifier,
      Module::Npm(module) => &module.specifier,
      Module::Node(module) => &module.specifier,
      Module::External(module) => &module.specifier,
    }
  }

  pub fn json(&self) -> Option<&JsonModule> {
    if let Module::Json(module) = &self {
      Some(module)
    } else {
      None
    }
  }

  pub fn esm(&self) -> Option<&EsmModule> {
    if let Module::Esm(module) = &self {
      Some(module)
    } else {
      None
    }
  }

  pub fn npm(&self) -> Option<&NpmModule> {
    if let Module::Npm(module) = &self {
      Some(module)
    } else {
      None
    }
  }

  pub fn node(&self) -> Option<&BuiltInNodeModule> {
    if let Module::Node(module) = &self {
      Some(module)
    } else {
      None
    }
  }

  pub fn external(&self) -> Option<&ExternalModule> {
    if let Module::External(module) = &self {
      Some(module)
    } else {
      None
    }
  }
}

/// An npm package entrypoint.
#[derive(Debug, Clone, Serialize)]
#[serde(rename_all = "camelCase")]
pub struct NpmModule {
  pub specifier: ModuleSpecifier,
  #[serde(skip_serializing)]
  pub nv_reference: NpmPackageNvReference,
}

/// Represents a module which is not statically analyzed and is only available
/// at runtime. It is up to the implementor to ensure that the module is
/// loaded and available as a dependency. The module does not contain source
/// code and will have no dependencies.
#[derive(Debug, Clone, Serialize)]
#[serde(rename_all = "camelCase")]
pub struct ExternalModule {
  pub specifier: ModuleSpecifier,
}

#[derive(Debug, Clone, Serialize)]
#[serde(rename_all = "camelCase")]
pub struct BuiltInNodeModule {
  /// Specifier (ex. "node:fs")
  pub specifier: ModuleSpecifier,
  /// Module name (ex. "fs")
  pub module_name: String,
}

#[derive(Debug, Clone, Serialize)]
#[serde(rename_all = "camelCase")]
pub struct JsonModule {
  pub specifier: ModuleSpecifier,
  #[serde(flatten, skip_serializing_if = "Option::is_none")]
  pub maybe_cache_info: Option<CacheInfo>,
  #[serde(rename = "size", serialize_with = "serialize_source")]
  pub source: Arc<str>,
  // todo(#240): This will always be MediaType::Json, but it's currently
  // used in the --json output. It's redundant though.
  pub media_type: MediaType,
}

impl JsonModule {
  /// Return the size in bytes of the content of the JSON module.
  pub fn size(&self) -> usize {
    self.source.as_bytes().len()
  }
}

#[derive(Debug, Clone, Serialize)]
#[serde(rename_all = "camelCase")]
pub struct EsmModule {
  #[serde(
    skip_serializing_if = "IndexMap::is_empty",
    serialize_with = "serialize_dependencies"
  )]
  pub dependencies: IndexMap<String, Dependency>,
  #[serde(flatten, skip_serializing_if = "Option::is_none")]
  pub maybe_cache_info: Option<CacheInfo>,
  #[serde(rename = "size", serialize_with = "serialize_source")]
  pub source: Arc<str>,
  #[serde(rename = "typesDependency", skip_serializing_if = "Option::is_none")]
  pub maybe_types_dependency: Option<TypesDependency>,
  #[serde(skip_serializing_if = "is_media_type_unknown")]
  pub media_type: MediaType,
  pub specifier: ModuleSpecifier,
}

impl EsmModule {
  fn new(specifier: ModuleSpecifier, source: Arc<str>) -> Self {
    Self {
      dependencies: Default::default(),
      maybe_cache_info: None,
      source,
      maybe_types_dependency: None,
      media_type: MediaType::Unknown,
      specifier,
    }
  }

  /// Return the size in bytes of the content of the module.
  pub fn size(&self) -> usize {
    self.source.as_bytes().len()
  }
}

#[allow(clippy::large_enum_variant)]
#[derive(Debug, Clone)]
pub(crate) enum ModuleSlot {
  /// A module, with source code.
  Module(Module),
  /// When trying to load or parse the module, an error occurred.
  Err(ModuleGraphError),
  /// An internal state set when loading a module asynchronously.
  Pending,
}

impl ModuleSlot {
  #[cfg(test)]
  pub fn module(&self) -> Option<&Module> {
    if let ModuleSlot::Module(module) = self {
      Some(module)
    } else {
      None
    }
  }
}

type ModuleResult<'a> = (
  &'a ModuleSpecifier,
  Result<&'a Module, &'a ModuleGraphError>,
);

/// Convert a module slot entry into a result which contains the resolved
/// module specifier, module kind, and media type or the module graph error.
fn to_result<'a>(
  (specifier, module_slot): (&'a ModuleSpecifier, &'a ModuleSlot),
) -> Option<ModuleResult<'a>> {
  match module_slot {
    ModuleSlot::Err(err) => Some((specifier, Err(err))),
    ModuleSlot::Module(module) => Some((specifier, Ok(module))),
    ModuleSlot::Pending => None,
  }
}

/// Provides a way for imports, through configuration, to be imported to the
/// module graph without requiring the dependencies to be analyzed. This is
/// intended to be used for importing type dependencies or other externally
/// defined dependencies, like JSX runtimes.
#[derive(Debug, Clone, Serialize)]
pub struct GraphImport {
  /// A map of resolved dependencies, where the key is the value originally
  /// provided for the import and the value is the resolved dependency.
  #[serde(serialize_with = "serialize_dependencies")]
  pub dependencies: IndexMap<String, Dependency>,
}

impl GraphImport {
  pub fn new(
    referrer: &ModuleSpecifier,
    imports: Vec<String>,
    maybe_resolver: Option<&dyn Resolver>,
  ) -> Self {
    let dependencies = imports
      .into_iter()
      .map(|import| {
        let referrer_range = Range {
          specifier: referrer.clone(),
          start: Position::zeroed(),
          end: Position::zeroed(),
        };
        let maybe_type = resolve(&import, referrer_range, maybe_resolver);
        (
          import,
          Dependency {
            is_dynamic: false,
            maybe_code: Resolution::None,
            maybe_type,
            maybe_assert_type: None,
            imports: vec![],
          },
        )
      })
      .collect();
    Self { dependencies }
  }
}

#[derive(Default)]
pub struct BuildOptions<'a> {
  pub is_dynamic: bool,
  /// Additional imports that should be brought into the scope of
  /// the module graph to add to the graph's "imports". This may
  /// be extra modules such as TypeScript's "types" option or JSX
  /// runtime types.
  pub imports: Vec<ReferrerImports>,
  pub resolver: Option<&'a dyn Resolver>,
  pub npm_resolver: Option<&'a dyn NpmResolver>,
  pub module_analyzer: Option<&'a dyn ModuleAnalyzer>,
  pub reporter: Option<&'a dyn Reporter>,
}

#[derive(Debug, Copy, Clone)]
pub enum ModuleEntryRef<'a> {
  Module(&'a Module),
  Err(&'a ModuleGraphError),
  Redirect(&'a ModuleSpecifier),
}

#[derive(Debug, Clone)]
pub struct WalkOptions {
  pub follow_dynamic: bool,
  pub follow_type_only: bool,
  pub check_js: bool,
}

impl Default for WalkOptions {
  fn default() -> Self {
    Self {
      follow_dynamic: false,
      follow_type_only: true,
      check_js: true,
    }
  }
}

pub struct ModuleEntryIterator<'a> {
  graph: &'a ModuleGraph,
  seen: HashSet<&'a ModuleSpecifier>,
  visiting: VecDeque<&'a ModuleSpecifier>,
  follow_dynamic: bool,
  follow_type_only: bool,
  check_js: bool,
  previous_module: Option<ModuleEntryRef<'a>>,
}

impl<'a> ModuleEntryIterator<'a> {
  fn new(
    graph: &'a ModuleGraph,
    roots: &'a [ModuleSpecifier],
    options: WalkOptions,
  ) -> Self {
    let mut seen =
      HashSet::<&'a ModuleSpecifier>::with_capacity(graph.specifiers_count());
    let mut visiting = VecDeque::<&'a ModuleSpecifier>::new();
    for root in roots {
      seen.insert(root);
      visiting.push_back(root);
    }
    for (_, dep) in graph.imports.values().flat_map(|i| &i.dependencies) {
      let mut resolutions = Vec::with_capacity(2);
      resolutions.push(&dep.maybe_code);
      if options.follow_type_only {
        resolutions.push(&dep.maybe_type);
      }
      #[allow(clippy::manual_flatten)]
      for resolution in resolutions {
        if let Resolution::Ok(resolved) = resolution {
          let specifier = &resolved.specifier;
          if seen.insert(specifier) {
            visiting.push_front(specifier);
          }
        }
      }
    }

    Self {
      graph,
      seen,
      visiting,
      follow_dynamic: options.follow_dynamic,
      follow_type_only: options.follow_type_only,
      check_js: options.check_js,
      previous_module: None,
    }
  }

  /// Skips analyzing the dependencies of the previously returned module.
  pub fn skip_previous_dependencies(&mut self) {
    self.previous_module = None;
  }

  /// An iterator over all the errors found when walking this iterator.
  ///
  /// This can be useful in scenarios where you want to filter or ignore an error.
  pub fn errors(self) -> ModuleGraphErrorIterator<'a> {
    ModuleGraphErrorIterator::new(self)
  }

  /// Consumes the iterator validating all the items for any resolution
  /// or module graph errors.
  ///
  /// This is different than calling `.valid()` on a module graph because
  /// it only applies to the roots filtered by the iterator with the provided
  /// options.
  #[allow(clippy::result_large_err)]
  pub fn validate(self) -> Result<(), ModuleGraphError> {
    if let Some(err) = self.errors().next() {
      Err(err)
    } else {
      Ok(())
    }
  }
}

impl<'a> Iterator for ModuleEntryIterator<'a> {
  type Item = (&'a ModuleSpecifier, ModuleEntryRef<'a>);

  fn next(&mut self) -> Option<Self::Item> {
    match self.previous_module.take() {
      Some(ModuleEntryRef::Module(module)) => match module {
        Module::Esm(module) => {
          let check_types = (self.check_js
            || !matches!(
              module.media_type,
              MediaType::JavaScript
                | MediaType::Mjs
                | MediaType::Cjs
                | MediaType::Jsx
            ))
            && self.follow_type_only;
          if check_types {
            if let Some(Resolution::Ok(resolved)) = module
              .maybe_types_dependency
              .as_ref()
              .map(|d| &d.dependency)
            {
              let specifier = &resolved.specifier;
              if self.seen.insert(specifier) {
                self.visiting.push_front(specifier);
              }
            }
          }
          for dep in module.dependencies.values().rev() {
            if !dep.is_dynamic || self.follow_dynamic {
              let mut resolutions = Vec::with_capacity(2);
              resolutions.push(&dep.maybe_code);
              if check_types {
                resolutions.push(&dep.maybe_type);
              }
              #[allow(clippy::manual_flatten)]
              for resolution in resolutions {
                if let Resolution::Ok(resolved) = resolution {
                  let specifier = &resolved.specifier;
                  if self.seen.insert(specifier) {
                    self.visiting.push_front(specifier);
                  }
                }
              }
            }
          }
        }
        Module::Json(_)
        | Module::External(_)
        | Module::Npm(_)
        | Module::Node(_) => {}
      },
      Some(ModuleEntryRef::Redirect(specifier)) => {
        if self.seen.insert(specifier) {
          self.visiting.push_front(specifier);
        }
      }
      Some(ModuleEntryRef::Err(_)) | None => {}
    }

    let (specifier, module_entry) = loop {
      let specifier = self.visiting.pop_front()?;
      match self.graph.module_slots.get_key_value(specifier) {
        Some((specifier, module_slot)) => {
          match module_slot {
            ModuleSlot::Pending => {
              // ignore
            }
            ModuleSlot::Module(module) => {
              break (specifier, ModuleEntryRef::Module(module))
            }
            ModuleSlot::Err(err) => {
              break (specifier, ModuleEntryRef::Err(err))
            }
          }
        }
        None => {
          if let Some((specifier, to)) =
            self.graph.redirects.get_key_value(specifier)
          {
            break (specifier, ModuleEntryRef::Redirect(to));
          }
        }
      }
    };

    self.previous_module = Some(module_entry);

    Some((specifier, module_entry))
  }
}

pub struct ModuleGraphErrorIterator<'a> {
  iterator: ModuleEntryIterator<'a>,
  next_errors: Vec<ModuleGraphError>,
}

impl<'a> ModuleGraphErrorIterator<'a> {
  pub fn new(iterator: ModuleEntryIterator<'a>) -> Self {
    Self {
      iterator,
      next_errors: Default::default(),
    }
  }

  fn check_resolution(
    &self,
    module: &EsmModule,
    specifier_text: &str,
    resolution: &Resolution,
    is_dynamic: bool,
  ) -> Option<ModuleGraphError> {
    match resolution {
      Resolution::Ok(resolved) => {
        let referrer_scheme = module.specifier.scheme();
        let specifier_scheme = resolved.specifier.scheme();
        if referrer_scheme == "https" && specifier_scheme == "http" {
          Some(ModuleGraphError::ResolutionError(
            ResolutionError::InvalidDowngrade {
              specifier: resolved.specifier.clone(),
              range: resolved.range.clone(),
            },
          ))
        } else if matches!(referrer_scheme, "https" | "http")
          && matches!(specifier_scheme, "file")
          && specifier_text.to_lowercase().starts_with("file://")
        {
          Some(ModuleGraphError::ResolutionError(
            ResolutionError::InvalidLocalImport {
              specifier: resolved.specifier.clone(),
              range: resolved.range.clone(),
            },
          ))
        } else if self.iterator.follow_dynamic {
          let resolved_specifier =
            self.iterator.graph.resolve(&resolved.specifier);
          let module_slot =
            self.iterator.graph.module_slots.get(&resolved_specifier);
          if let Some(ModuleSlot::Err(ModuleGraphError::ModuleError(
            ModuleError::Missing(specifier, maybe_range),
          ))) = module_slot
          {
            // we want to surface module missing errors as dynamic missing errors
            if is_dynamic {
              Some(ModuleGraphError::ModuleError(ModuleError::MissingDynamic(
                specifier.clone(),
                resolved.range.clone(),
              )))
            } else {
              Some(ModuleGraphError::ModuleError(ModuleError::Missing(
                specifier.clone(),
                maybe_range.clone(),
              )))
            }
          } else {
            None
          }
        } else {
          None
        }
      }
      Resolution::Err(err) => {
        Some(ModuleGraphError::ResolutionError(*err.clone()))
      }
      Resolution::None => None,
    }
  }
}

impl<'a> Iterator for ModuleGraphErrorIterator<'a> {
  type Item = ModuleGraphError;

  fn next(&mut self) -> Option<Self::Item> {
    while self.next_errors.is_empty() {
      let follow_type_only = self.iterator.follow_type_only;
      let check_js = self.iterator.check_js;
      let follow_dynamic = self.iterator.follow_dynamic;

      if let Some((_, module_entry)) = self.iterator.next() {
        match module_entry {
          ModuleEntryRef::Module(Module::Esm(module)) => {
            let check_types = (check_js
              || !matches!(
                module.media_type,
                MediaType::JavaScript
                  | MediaType::Mjs
                  | MediaType::Cjs
                  | MediaType::Jsx
              ))
              && follow_type_only;
            if check_types {
              if let Some(dep) = module.maybe_types_dependency.as_ref() {
                if let Some(err) = self.check_resolution(
                  module,
                  &dep.specifier,
                  &dep.dependency,
                  false,
                ) {
                  self.next_errors.push(err);
                }
              }
            }
            for (specifier_text, dep) in &module.dependencies {
              if follow_dynamic || !dep.is_dynamic {
                if let Some(err) = self.check_resolution(
                  module,
                  specifier_text,
                  &dep.maybe_code,
                  dep.is_dynamic,
                ) {
                  self.next_errors.push(err);
                }
                if check_types {
                  if let Some(err) = self.check_resolution(
                    module,
                    specifier_text,
                    &dep.maybe_type,
                    dep.is_dynamic,
                  ) {
                    self.next_errors.push(err);
                  }
                }
              }
            }
          }
          ModuleEntryRef::Err(error) => {
            // ignore missing modules when following dynamic imports
            // because they will be resolved in place
            let should_ignore = follow_dynamic
              && matches!(
                error,
                ModuleGraphError::ModuleError(ModuleError::Missing { .. })
              );
            if !should_ignore {
              self.next_errors.push(error.clone());
            }
          }
          _ => {}
        }
      } else {
        break; // no more modules, stop searching
      }
    }

    self.next_errors.pop()
  }
}

/// The structure which represents a module graph, which can be serialized as
/// well as "printed". The roots of the graph represent the "starting" point
/// which can be located in the module "slots" in the graph. The graph also
/// contains any redirects where the requested module specifier was redirected
/// to another module specifier when being loaded.
#[derive(Debug, Clone, Serialize)]
pub struct ModuleGraph {
  #[serde(skip_serializing)]
  graph_kind: GraphKind,
  pub roots: Vec<ModuleSpecifier>,
  #[serde(rename = "modules")]
  #[serde(serialize_with = "serialize_module_slots")]
  pub(crate) module_slots: BTreeMap<ModuleSpecifier, ModuleSlot>,
  #[serde(skip_serializing_if = "IndexMap::is_empty")]
  #[serde(serialize_with = "serialize_graph_imports")]
  pub imports: IndexMap<ModuleSpecifier, GraphImport>,
  pub redirects: BTreeMap<ModuleSpecifier, ModuleSpecifier>,
  #[serde(skip_serializing)]
  pub npm_packages: Vec<PackageNv>,
  #[serde(skip_serializing)]
  pub has_node_specifier: bool,
  pub deno_specifiers: DenoSpecifierSnapshot,
}

impl ModuleGraph {
  pub fn new(graph_kind: GraphKind) -> Self {
    Self {
      graph_kind,
      roots: Default::default(),
      module_slots: Default::default(),
      imports: Default::default(),
      redirects: Default::default(),
      npm_packages: Default::default(),
      has_node_specifier: false,
      deno_specifiers: Default::default(),
    }
  }

  pub async fn build<'a>(
    &mut self,
    roots: Vec<ModuleSpecifier>,
    loader: &mut dyn Loader,
    options: BuildOptions<'a>,
  ) {
    let default_analyzer = DefaultModuleAnalyzer::default();
    Builder::build(
      self,
      roots,
      options.imports,
      options.is_dynamic,
      options.resolver,
      options.npm_resolver,
      loader,
      options.module_analyzer.unwrap_or(&default_analyzer),
      options.reporter,
    )
    .await
  }

  /// Creates a new cloned module graph from the provided roots.
  pub fn segment(&self, roots: &[ModuleSpecifier]) -> Self {
    if roots == self.roots {
      // perf - do a straight clone since the roots are the same
      return self.clone();
    }

    let mut new_graph = ModuleGraph::new(self.graph_kind);
    let entries = self.walk(
      roots,
      WalkOptions {
        follow_dynamic: true,
        follow_type_only: true,
        check_js: true,
      },
    );

    for (specifier, module_entry) in entries {
      match module_entry {
        ModuleEntryRef::Module(module) => {
          new_graph
            .module_slots
            .insert(specifier.clone(), ModuleSlot::Module(module.clone()));
        }
        ModuleEntryRef::Err(err) => {
          new_graph
            .module_slots
            .insert(specifier.clone(), ModuleSlot::Err(err.clone()));
        }
        ModuleEntryRef::Redirect(specifier_to) => {
          new_graph
            .redirects
            .insert(specifier.clone(), specifier_to.clone());
        }
      }
    }
    new_graph.imports = self.imports.clone();
    new_graph.roots = roots.iter().map(|r| (*r).to_owned()).collect();
    new_graph.npm_packages = self.npm_packages.clone();
    new_graph.has_node_specifier = self.has_node_specifier;

    new_graph
  }

  /// Iterates over all the module entries in the module graph searching from the provided roots.
  pub fn walk<'a>(
    &'a self,
    roots: &'a [ModuleSpecifier],
    options: WalkOptions,
  ) -> ModuleEntryIterator<'a> {
    ModuleEntryIterator::new(self, roots, options)
  }

  /// Returns `true` if the specifier resolves to a module within a graph,
  /// otherwise returns `false`.
  pub fn contains(&self, specifier: &ModuleSpecifier) -> bool {
    let specifier = self.resolve(specifier);
    self
      .module_slots
      .get(&specifier)
      .map_or(false, |ms| matches!(ms, ModuleSlot::Module(_)))
  }

  /// Returns any errors that are in the module graph.
  pub fn errors(&self) -> impl Iterator<Item = &ModuleGraphError> {
    self.module_slots.values().filter_map(|ms| match ms {
      ModuleSlot::Err(err) => Some(err),
      ModuleSlot::Module(_) | ModuleSlot::Pending => None,
    })
  }

  /// Get a module from the module graph, returning `None` if the module is not
  /// part of the graph, or if when loading the module it errored. If any module
  /// resolution error is needed, then use the `try_get()` method which will
  /// return any resolution error as the error in the result.
  pub fn get(&self, specifier: &ModuleSpecifier) -> Option<&Module> {
    let specifier = self.resolve(specifier);
    match self.module_slots.get(&specifier) {
      Some(ModuleSlot::Module(module)) => Some(module),
      _ => None,
    }
  }

  /// Return a vector of references to module objects in the graph. Only modules
  /// that were fully resolved are present, as "errors" are omitted. If
  /// you need to know what errors are in the graph, walk the graph via `.walk`
  /// or if you just need to check if everything is "ok" with the graph, use the
  /// `.valid()` method.
  pub fn modules(&self) -> impl Iterator<Item = &Module> {
    self.module_slots.values().filter_map(|ms| match ms {
      ModuleSlot::Module(m) => Some(m),
      _ => None,
    })
  }

  /// Resolve a specifier from the module graph following any possible redirects
  /// returning the "final" module.
  pub fn resolve(&self, specifier: &ModuleSpecifier) -> ModuleSpecifier {
    let mut redirected_specifier = specifier;
    let max_redirects = 10;
    let mut seen = HashSet::with_capacity(max_redirects);
    seen.insert(redirected_specifier);
    while let Some(specifier) = self.redirects.get(redirected_specifier) {
      if !seen.insert(specifier) {
        eprintln!("An infinite loop of redirections detected.\n  Original specifier: {specifier}");
        break;
      }
      redirected_specifier = specifier;
      if seen.len() >= max_redirects {
        eprintln!("An excessive number of redirections detected.\n  Original specifier: {specifier}");
        break;
      }
    }
    redirected_specifier.clone()
  }

  /// Resolve a dependency of a referring module providing the string specifier
  /// of the dependency and returning an optional fully qualified module
  /// specifier.
  ///
  /// The `prefer_types` flags indicates if a type dependency is preferred over
  /// a code dependency. If `true`, a type dependency will be returned in favor
  /// of a code dependency. If `false` a code dependency will be returned in
  /// favor of a type dependency. The value should be set to `true` when
  /// resolving specifiers for type checking, or otherwise `false`.
  pub fn resolve_dependency(
    &self,
    specifier: &str,
    referrer: &ModuleSpecifier,
    prefer_types: bool,
  ) -> Option<ModuleSpecifier> {
    let referrer = self.resolve(referrer);
    let specifier = if let Some(ModuleSlot::Module(referring_module)) =
      self.module_slots.get(&referrer)
    {
      match referring_module {
        Module::Esm(referring_module) => {
          let dependency = referring_module.dependencies.get(specifier)?;
          self.resolve_dependency_specifier(dependency, prefer_types)
        }
        Module::Json(_)
        | Module::Npm(_)
        | Module::Node(_)
        | Module::External(_) => None,
      }
    } else if let Some(graph_import) = self.imports.get(&referrer) {
      let dependency = graph_import.dependencies.get(specifier)?;
      self.resolve_dependency_specifier(dependency, prefer_types)
    } else {
      None
    }?;
    let resolved_specifier = self.resolve(specifier);
    // Even if we resolved the specifier, it doesn't mean the module is actually
    // there, so check in the module slots
    match self.module_slots.get(&resolved_specifier) {
      Some(ModuleSlot::Module(_)) => Some(resolved_specifier),
      _ => None,
    }
  }

  fn resolve_dependency_specifier<'a>(
    &'a self,
    dependency: &'a Dependency,
    prefer_types: bool,
  ) -> Option<&'a ModuleSpecifier> {
    let (maybe_first, maybe_second) = if prefer_types {
      (&dependency.maybe_type, &dependency.maybe_code)
    } else {
      (&dependency.maybe_code, &dependency.maybe_type)
    };
    let specifier = maybe_first
      .maybe_specifier()
      .or_else(|| maybe_second.maybe_specifier());
    match specifier {
      Some(specifier) => {
        if prefer_types {
          return Some(
            self
              .resolve_types_dependency(specifier)
              .unwrap_or(specifier),
          );
        }
        Some(specifier)
      }
      None => None,
    }
  }

  /// For a given specifier, return optionally if it has a types only dependency
  /// assigned on the module. This occurs when there is a header or text in the
  /// module that assigns expresses the types only dependency.
  fn resolve_types_dependency(
    &self,
    specifier: &ModuleSpecifier,
  ) -> Option<&ModuleSpecifier> {
    if let Some(ModuleSlot::Module(Module::Esm(module))) =
      self.module_slots.get(specifier)
    {
      if let Some(Resolution::Ok(resolved)) = module
        .maybe_types_dependency
        .as_ref()
        .map(|d| &d.dependency)
      {
        return Some(&resolved.specifier);
      }
    }
    None
  }

  /// Return the entries of the specifiers in the graph, where the first value
  /// is a module specifier and the second value is a result that contains a tuple of
  /// the module specifier, module kind, and media type, or the module graph
  /// error.
  pub fn specifiers(
    &self,
  ) -> impl Iterator<Item = (&ModuleSpecifier, Result<&Module, &ModuleGraphError>)>
  {
    self.module_slots.iter().filter_map(to_result).chain(
      self.redirects.iter().filter_map(|(specifier, found)| {
        let module_slot = self.module_slots.get(found)?;
        to_result((specifier, module_slot))
      }),
    )
  }

  /// Retrieve a module from the module graph. If the module identified as a
  /// dependency of the graph, but resolving or loading that module resulted in
  /// an error, the error will be returned as the `Err` of the result. If the
  /// module is not part of the graph, or the module is missing from the graph,
  /// the result will be `Ok` with the option of the module.
  pub fn try_get(
    &self,
    specifier: &ModuleSpecifier,
  ) -> Result<Option<&Module>, &ModuleGraphError> {
    let specifier = self.resolve(specifier);
    match self.module_slots.get(&specifier) {
      Some(ModuleSlot::Module(module)) => Ok(Some(module)),
      Some(ModuleSlot::Err(err)) => Err(err),
      _ => Ok(None),
    }
  }

  /// Walk the graph from the root, checking to see if there are any module
  /// graph errors on non-type only, non-dynamic imports. The first error is
  /// returned as as error result, otherwise ok if there are no errors.
  #[allow(clippy::result_large_err)]
  pub fn valid(&self) -> Result<(), ModuleGraphError> {
    self
      .walk(
        &self.roots,
        WalkOptions {
          check_js: true,
          follow_type_only: false,
          follow_dynamic: false,
        },
      )
      .validate()
  }

  /// Gets the approximate number of specifiers in the graph.
  ///
  /// This is useful for pre-allocating actions that will take
  /// place on the graph.
  pub fn specifiers_count(&self) -> usize {
    self.module_slots.len() + self.redirects.len()
  }
}

/// Resolve a string specifier from a referring module, using the resolver if
/// present, returning the resolution result.
fn resolve(
  specifier_text: &str,
  referrer_range: Range,
  maybe_resolver: Option<&dyn Resolver>,
) -> Resolution {
  let response = if let Some(resolver) = maybe_resolver {
    resolver.resolve(specifier_text, &referrer_range.specifier)
  } else {
    resolve_import(specifier_text, &referrer_range.specifier)
      .map_err(|err| err.into())
  };
  Resolution::from_resolve_result(response, specifier_text, referrer_range)
}

fn serialize_module_slots<S>(
  module_slots: &BTreeMap<ModuleSpecifier, ModuleSlot>,
  serializer: S,
) -> Result<S::Ok, S::Error>
where
  S: Serializer,
{
  let mut seq = serializer.serialize_seq(Some(module_slots.len()))?;
  for (specifier, slot) in module_slots.iter() {
    match slot {
      ModuleSlot::Module(module) => seq.serialize_element(module)?,
      ModuleSlot::Err(err) => seq.serialize_element(&serde_json::json!({
        "specifier": specifier,
        "error": err.to_string(),
      }))?,
      ModuleSlot::Pending => seq.serialize_element(&serde_json::json!({
        "specifier": specifier,
        "error": "[INTERNAL ERROR] A pending module load never completed.",
      }))?,
    };
  }
  seq.end()
}

fn serialize_graph_imports<S>(
  graph_imports: &IndexMap<ModuleSpecifier, GraphImport>,
  serializer: S,
) -> Result<S::Ok, S::Error>
where
  S: Serializer,
{
  #[derive(Serialize)]
  struct GraphImportWithReferrer<'a> {
    referrer: &'a ModuleSpecifier,
    #[serde(flatten)]
    graph_import: &'a GraphImport,
  }
  let mut seq = serializer.serialize_seq(Some(graph_imports.len()))?;
  for (referrer, graph_import) in graph_imports {
    seq.serialize_element(&GraphImportWithReferrer {
      referrer,
      graph_import,
    })?
  }
  seq.end()
}

/// With the provided information, parse a module and return its "module slot"
#[allow(clippy::too_many_arguments)]
#[allow(clippy::result_large_err)]
pub(crate) fn parse_module(
  specifier: &ModuleSpecifier,
  maybe_headers: Option<&HashMap<String, String>>,
  content: Arc<str>,
  maybe_assert_type: Option<AssertTypeWithRange>,
  maybe_referrer: Option<Range>,
  maybe_resolver: Option<&dyn Resolver>,
  module_analyzer: &dyn ModuleAnalyzer,
  is_root: bool,
  is_dynamic_branch: bool,
) -> Result<Module, ModuleGraphError> {
  let media_type =
    MediaType::from_specifier_and_headers(specifier, maybe_headers);

  // here we check any media types that should have assertions made against them
  // if they aren't the root and add them to the graph, otherwise we continue
  if media_type == MediaType::Json
    && (is_root
      || is_dynamic_branch
      || matches!(
        maybe_assert_type.as_ref().map(|t| t.kind.as_str()),
        Some("json")
      ))
  {
    return Ok(Module::Json(JsonModule {
      maybe_cache_info: None,
      source: content,
      media_type: MediaType::Json,
      specifier: specifier.clone(),
    }));
  }

  if let Some(assert_type) = maybe_assert_type {
    if assert_type.kind == "json" {
      return Err(ModuleGraphError::ModuleError(
        ModuleError::InvalidTypeAssertion {
          specifier: specifier.clone(),
          range: assert_type.range,
          actual_media_type: media_type,
          expected_media_type: MediaType::Json,
        },
      ));
    } else {
      return Err(ModuleGraphError::ModuleError(
        ModuleError::UnsupportedImportAssertionType {
          specifier: specifier.clone(),
          range: assert_type.range,
          kind: assert_type.kind,
        },
      ));
    }
  }

  // Here we check for known ES Modules that we will analyze the dependencies of
  match &media_type {
    MediaType::JavaScript
    | MediaType::Mjs
    | MediaType::Cjs
    | MediaType::Jsx
    | MediaType::TypeScript
    | MediaType::Mts
    | MediaType::Cts
    | MediaType::Tsx
    | MediaType::Dts
    | MediaType::Dmts
    | MediaType::Dcts => {
      match module_analyzer.analyze(specifier, content.clone(), media_type) {
        Ok(module_info) => {
          // Return the module as a valid module
          Ok(Module::Esm(parse_esm_module_from_module_info(
            specifier,
            media_type,
            maybe_headers,
            module_info,
            content,
            maybe_resolver,
          )))
        }
        Err(diagnostic) => Err(ModuleGraphError::ModuleError(
          ModuleError::ParseErr(specifier.clone(), diagnostic),
        )),
      }
    }
    MediaType::Unknown if is_root => {
      match module_analyzer.analyze(
        specifier,
        content.clone(),
        MediaType::JavaScript,
      ) {
        Ok(module_info) => {
          // Return the module as a valid module
          Ok(Module::Esm(parse_esm_module_from_module_info(
            specifier,
            media_type,
            maybe_headers,
            module_info,
            content,
            maybe_resolver,
          )))
        }
        Err(diagnostic) => Err(ModuleGraphError::ModuleError(
          ModuleError::ParseErr(specifier.clone(), diagnostic),
        )),
      }
    }
    _ => Err(ModuleGraphError::ModuleError(
      ModuleError::UnsupportedMediaType(
        specifier.clone(),
        media_type,
        maybe_referrer,
      ),
    )),
  }
}

pub(crate) fn parse_esm_module_from_module_info(
  specifier: &ModuleSpecifier,
  media_type: MediaType,
  maybe_headers: Option<&HashMap<String, String>>,
  module_info: ModuleInfo,
  source: Arc<str>,
  maybe_resolver: Option<&dyn Resolver>,
) -> EsmModule {
  let mut module = EsmModule::new(specifier.clone(), source);
  module.media_type = media_type;

  // Analyze the TypeScript triple-slash references
  for reference in module_info.ts_references {
    match reference {
      TypeScriptReference::Path(specifier) => {
        let dep = module
          .dependencies
          .entry(specifier.text.clone())
          .or_default();
        let range =
          Range::from_position_range(module.specifier.clone(), specifier.range);
        if dep.maybe_type.is_none() {
          dep.maybe_type =
            resolve(&specifier.text, range.clone(), maybe_resolver);
        }
        dep.imports.push(Import {
          specifier: specifier.text,
          kind: ImportKind::TsReferencePath,
          range,
          is_dynamic: false,
          assertions: Default::default(),
        });
      }
      TypeScriptReference::Types(specifier) => {
        let range =
          Range::from_position_range(module.specifier.clone(), specifier.range);
        let dep_resolution =
          resolve(&specifier.text, range.clone(), maybe_resolver);
        if is_untyped(&module.media_type) {
          module.maybe_types_dependency = Some(TypesDependency {
            specifier: specifier.text.clone(),
            dependency: dep_resolution,
          });
        } else {
          let dep = module
            .dependencies
            .entry(specifier.text.clone())
            .or_default();
          if dep.maybe_type.is_none() {
            dep.maybe_type = dep_resolution;
          }
          dep.imports.push(Import {
            specifier: specifier.text,
            kind: ImportKind::TsReferenceTypes,
            range,
            is_dynamic: false,
            assertions: Default::default(),
          });
        }
      }
    }
  }

  // Inject the JSX import source dependency if needed. This is done as follows:
  // 1. Check that the module is a JSX or TSX module.
  // 2. If the module has a @jsxImportSource pragma, use that as the import
  //    source.
  // 3. If the resolver has a default JSX import source, use that as the import
  //    source.
  // 4. If none of the above are true, do not inject a dependency.
  if matches!(media_type, MediaType::Jsx | MediaType::Tsx) {
    let res = module_info.jsx_import_source.or_else(|| {
      maybe_resolver.and_then(|r| {
        r.default_jsx_import_source()
          .map(|import_source| SpecifierWithRange {
            text: import_source,
            range: PositionRange {
              start: Position::zeroed(),
              end: Position::zeroed(),
            },
          })
      })
    });
    if let Some(import_source) = res {
      let jsx_import_source_module = maybe_resolver
        .map(|r| r.jsx_import_source_module())
        .unwrap_or(DEFAULT_JSX_IMPORT_SOURCE_MODULE);
      let specifier_text =
        format!("{}/{}", import_source.text, jsx_import_source_module);
      let dep = module
        .dependencies
        .entry(specifier_text.clone())
        .or_default();
      let range = Range::from_position_range(
        module.specifier.clone(),
        import_source.range,
      );
      if dep.maybe_code.is_none() {
        dep.maybe_code =
          resolve(&specifier_text, range.clone(), maybe_resolver);
      }
      dep.imports.push(Import {
        specifier: specifier_text,
        kind: ImportKind::JsxImportSource,
        range,
        is_dynamic: false,
        assertions: Default::default(),
      });
    }
  }

  // Analyze any JSDoc type imports
  for specifier in module_info.jsdoc_imports {
    let dep = module
      .dependencies
      .entry(specifier.text.clone())
      .or_default();
    let range =
      Range::from_position_range(module.specifier.clone(), specifier.range);
    if dep.maybe_type.is_none() {
      dep.maybe_type = resolve(&specifier.text, range.clone(), maybe_resolver);
    }
    dep.imports.push(Import {
      specifier: specifier.text,
      kind: ImportKind::JsDoc,
      range,
      is_dynamic: false,
      assertions: Default::default(),
    });
  }

  // Analyze the X-TypeScript-Types header
  if module.maybe_types_dependency.is_none() {
    if let Some(headers) = maybe_headers {
      if let Some(types_header) = headers.get("x-typescript-types") {
        let range = Range {
          specifier: module.specifier.clone(),
          start: Position::zeroed(),
          end: Position::zeroed(),
        };
        module.maybe_types_dependency = Some(TypesDependency {
          specifier: types_header.to_string(),
          dependency: resolve(types_header, range, maybe_resolver),
        });
      }
    }
  }

  // Use resolve_types from maybe_resolver
  if let Some(resolver) = maybe_resolver {
    // this will only get called if there is no other types dependency and
    // the media type is untyped.
    if module.maybe_types_dependency.is_none() && is_untyped(&module.media_type)
    {
      module.maybe_types_dependency =
        match resolver.resolve_types(&module.specifier) {
          Ok(Some((specifier, maybe_range))) => {
            let specifier_text = module.specifier.to_string();
            Some(TypesDependency {
              specifier: specifier_text,
              dependency: Resolution::Ok(Box::new(ResolutionResolved {
                specifier: specifier.clone(),
                range: maybe_range.unwrap_or_else(|| Range {
                  specifier,
                  start: Position::zeroed(),
                  end: Position::zeroed(),
                }),
              })),
            })
          }
          Ok(None) => None,
          Err(err) => Some(TypesDependency {
            specifier: module.specifier.to_string(),
            dependency: Resolution::Err(Box::new(
              ResolutionError::ResolverError {
                error: Arc::new(err),
                specifier: module.specifier.to_string(),
                range: Range {
                  specifier: module.specifier.clone(),
                  start: Position::zeroed(),
                  end: Position::zeroed(),
                },
              },
            )),
          }),
        };
    }
  }

  // Analyze ES dependencies
  for desc in module_info.dependencies {
    let dep = module
      .dependencies
      .entry(desc.specifier.to_string())
      .or_default();
    // TODO(nayeemrmn): Import assertions should be visited and checked for
    // every import, not one per specifier.
    if dep.maybe_assert_type.is_none() {
      dep.maybe_assert_type = desc.import_assertions.get("type").cloned();
    }
    let range = Range::from_position_range(
      module.specifier.clone(),
      desc.specifier_range.clone(),
    );
    let dep_resolution =
      resolve(&desc.specifier, range.clone(), maybe_resolver);
    if matches!(
      desc.kind,
      DependencyKind::ImportType | DependencyKind::ExportType
    ) {
      if dep.maybe_type.is_none() {
        dep.maybe_type = dep_resolution;
      }
      dep.imports.push(Import {
        specifier: desc.specifier.clone(),
        kind: ImportKind::TsType,
        range,
        is_dynamic: desc.is_dynamic,
        assertions: desc.import_assertions.clone(),
      });
    } else {
      if dep.maybe_code.is_none() {
        // This is a code import, the first one of that specifier in this module.
        // Resolve and determine the initial `is_dynamic` value from it.
        dep.maybe_code = dep_resolution;
        dep.is_dynamic = desc.is_dynamic;
      } else {
        // This is a code import, but not the first one of that specifier in this
        // module. Maybe update the `is_dynamic` value. Static imports take
        // precedence. Note that `@jsxImportSource` and `/// <reference path />`
        // count as static imports for this purpose.
        dep.is_dynamic = dep.is_dynamic && desc.is_dynamic;
      }
      dep.imports.push(Import {
        specifier: desc.specifier.clone(),
        kind: ImportKind::Es,
        range,
        is_dynamic: desc.is_dynamic,
        assertions: desc.import_assertions.clone(),
      });
    }
    if dep.maybe_type.is_none() {
      let specifier = module.specifier.clone();
      let maybe_type = if let Some(pragma) = analyze_deno_types(&desc) {
        resolve(
          &pragma.specifier,
          Range::from_position_range(specifier, pragma.range),
          maybe_resolver,
        )
      } else {
        Resolution::None
      };
      dep.maybe_type = maybe_type
    }
  }

  // Return the module as a valid module
  module
}

/// Determine if a media type is "untyped" and should be checked to see if there
/// are types provided.
fn is_untyped(media_type: &MediaType) -> bool {
  matches!(
    media_type,
    MediaType::JavaScript | MediaType::Jsx | MediaType::Mjs | MediaType::Cjs
  )
}

/// The kind of module graph.
#[derive(Debug, Clone, Copy, PartialEq, Eq)]
pub enum GraphKind {
  /// All types of dependencies should be analyzed and included in the graph.
  All,
  /// Only code dependencies should be analyzed and included in the graph. This
  /// is useful when transpiling and running code, but not caring about type
  /// only dependnecies.
  CodeOnly,
  /// Only type dependencies should be analyzed and included in the graph. This
  /// is useful when assessing types, like documentation or type checking, when
  /// the code will not be executed.
  ///
  /// Note that code which is overloaded with types upon access (like the
  /// `X-TypeScript-Types` header or types defined in the code itself) will
  /// still be loaded into the graph, but further code only dependencies will
  /// not be followed.
  TypesOnly,
}

impl Default for GraphKind {
  fn default() -> Self {
    Self::All
  }
}

struct PendingInfo {
  specifier: ModuleSpecifier,
  maybe_range: Option<Range>,
  result: LoadResult,
}

type PendingInfoFuture = LocalBoxFuture<'static, PendingInfo>;

#[derive(PartialEq, Eq, Hash)]
pub(crate) struct AssertTypeWithRange {
  range: Range,
  /// The kind of assertion (ex. "json").
  kind: String,
}

struct PendingNpmRegistryInfoLoad {
  package_name: String,
  result: Result<(), Arc<anyhow::Error>>,
}

type PendingNpmRegistryInfoLoadFutures =
  FuturesUnordered<LocalBoxFuture<'static, PendingNpmRegistryInfoLoad>>;

<<<<<<< HEAD
#[derive(Default)]
struct PendingNpmState {
  requested_registry_info_loads: HashSet<String>,
  pending_registry_info_loads: PendingNpmRegistryInfoLoadFutures,
  pending_resolutions: Vec<PendingNpmResolutionItem>,
}

struct PendingDenoResolutionItem {
  specifier: ModuleSpecifier,
  package_ref: DenoPackageReqReference,
  maybe_range: Option<Range>,
}

#[derive(Default)]
struct PendingDenoState {
  pending_package_info_loads: HashMap<
    String,
    LocalBoxFuture<
      'static,
      Result<Option<DenoPackageInfo>, Arc<anyhow::Error>>,
    >,
  >,
  pending_package_version_info_loads: HashMap<
    PackageNv,
    LocalBoxFuture<
      'static,
      Result<Option<DenoPackageVersionInfo>, Arc<anyhow::Error>>,
    >,
  >,
  pending_resolutions: Vec<PendingDenoResolutionItem>,
}

#[derive(Default)]
struct PendingState {
  pending: FuturesOrdered<LoadWithSpecifierFuture>,
  deno: PendingDenoState,
  npm: PendingNpmState,
=======
struct Builder<'a, 'graph> {
  in_dynamic_branch: bool,
  graph: &'graph mut ModuleGraph,
  loader: &'a mut dyn Loader,
  resolver: Option<&'a dyn Resolver>,
  npm_resolver: Option<&'a dyn NpmResolver>,
  pending: FuturesOrdered<PendingInfoFuture>,
  requested_npm_registry_info_loads: HashSet<String>,
  pending_npm_registry_info_loads: PendingNpmRegistryInfoLoadFutures,
  pending_npm_specifiers: Vec<PendingNpmResolutionItem>,
>>>>>>> d2c95766
  pending_specifiers:
    HashMap<ModuleSpecifier, HashSet<Option<AssertTypeWithRange>>>,
  dynamic_branches:
    HashMap<ModuleSpecifier, (Range, Option<AssertTypeWithRange>)>,
}

#[derive(PartialEq, Eq)]
enum FillPassMode {
  AllowRestart,
  NoRestart,
  CacheBusting,
}

struct Builder<'a, 'graph> {
  in_dynamic_branch: bool,
  loader: &'a mut dyn Loader,
  resolver: Option<&'a dyn Resolver>,
  npm_resolver: Option<&'a dyn NpmResolver>,
  module_analyzer: &'a dyn ModuleAnalyzer,
  reporter: Option<&'a dyn Reporter>,
  graph: &'graph mut ModuleGraph,
  state: PendingState,
  fill_pass_mode: FillPassMode,
}

impl<'a, 'graph> Builder<'a, 'graph> {
  #[allow(clippy::too_many_arguments)]
  pub async fn build(
    graph: &'graph mut ModuleGraph,
    roots: Vec<ModuleSpecifier>,
    imports: Vec<ReferrerImports>,
    is_dynamic: bool,
    resolver: Option<&'a dyn Resolver>,
    npm_resolver: Option<&'a dyn NpmResolver>,
    loader: &'a mut dyn Loader,
    module_analyzer: &'a dyn ModuleAnalyzer,
    reporter: Option<&'a dyn Reporter>,
  ) {
    let fill_pass_mode = match graph.roots.is_empty() {
      true => FillPassMode::AllowRestart,
      false => FillPassMode::NoRestart,
    };
    Self {
      in_dynamic_branch: is_dynamic,
      loader,
      resolver,
      npm_resolver,
      module_analyzer,
      reporter,
      graph,
      state: PendingState::default(),
      fill_pass_mode,
    }
    .fill(roots, imports)
    .await
  }

  async fn fill(
    &mut self,
    roots: Vec<ModuleSpecifier>,
    imports: Vec<ReferrerImports>,
  ) {
    let provided_roots = roots;
    let provided_imports = imports;
    let roots = provided_roots
      .iter()
      .filter(|r| !self.graph.roots.contains(r))
      .cloned()
      .collect::<Vec<_>>();
    let imports = provided_imports
      .iter()
      .filter(|r| !self.graph.imports.contains_key(&r.referrer))
      .cloned()
      .collect::<Vec<_>>();
    self.graph.roots.extend(roots.clone());
    for root in roots {
      self.load(&root, None, self.in_dynamic_branch, None);
    }

    // Process any imports that are being added to the graph.
    for referrer_imports in imports {
      let referrer = referrer_imports.referrer;
      let imports = referrer_imports.imports;
      let graph_import = GraphImport::new(&referrer, imports, self.resolver);
      for dep in graph_import.dependencies.values() {
        if let Resolution::Ok(resolved) = &dep.maybe_type {
          self.load(
            &resolved.specifier,
            Some(&resolved.range),
            self.in_dynamic_branch,
            None,
          );
        }
      }
      self.graph.imports.insert(referrer, graph_import);
    }

    loop {
<<<<<<< HEAD
      let specifier = match self.state.pending.next().await {
        Some((specifier, maybe_referrer, Ok(Some(response)))) => {
          let assert_types =
            self.state.pending_specifiers.remove(&specifier).unwrap();
          for maybe_assert_type in assert_types {
            self.visit(
              &specifier,
              &response,
              maybe_assert_type,
              maybe_referrer.clone(),
            )
          }
          Some(specifier)
        }
        Some((specifier, maybe_range, Ok(None))) => {
          self.graph.module_slots.insert(
            specifier.clone(),
            ModuleSlot::Err(ModuleGraphError::ModuleError(
              ModuleError::Missing(specifier.clone(), maybe_range),
            )),
          );
          Some(specifier)
        }
        Some((specifier, maybe_range, Err(err))) => {
          // let err = match err {
          //   LoadError::Fail(err) => err,
          //   LoadError::Restart(err) => {
          //     if allow_restart {
          //       self.restart(provided_roots, provided_imports).await;
          //       return;
          //     } else {
          //       err
          //     }
          //   }
          // };
          self.graph.module_slots.insert(
            specifier.clone(),
            ModuleSlot::Err(ModuleGraphError::ModuleError(
              ModuleError::LoadingErr(
                specifier.clone(),
                maybe_range,
                Arc::new(err),
              ),
            )),
          );
          Some(specifier)
        }
        _ => None,
=======
      let specifier = match self.pending.next().await {
        Some(PendingInfo {
          specifier,
          maybe_range,
          result,
        }) => match result {
          Ok(Some(response)) => {
            let assert_types =
              self.pending_specifiers.remove(&specifier).unwrap();
            for maybe_assert_type in assert_types {
              self.visit(
                &specifier,
                &response,
                maybe_assert_type,
                maybe_range.clone(),
              )
            }
            Some(specifier)
          }
          Ok(None) => {
            self.graph.module_slots.insert(
              specifier.clone(),
              ModuleSlot::Err(ModuleGraphError::ModuleError(
                ModuleError::Missing(specifier.clone(), maybe_range),
              )),
            );
            Some(specifier)
          }
          Err(err) => {
            self.graph.module_slots.insert(
              specifier.clone(),
              ModuleSlot::Err(ModuleGraphError::ModuleError(
                ModuleError::LoadingErr(
                  specifier.clone(),
                  maybe_range,
                  Arc::new(err),
                ),
              )),
            );
            Some(specifier)
          }
        },
        None => None,
>>>>>>> d2c95766
      };
      if let (Some(specifier), Some(reporter)) = (specifier, self.reporter) {
        let modules_total = self.graph.module_slots.len();
        let modules_done = modules_total - self.state.pending.len();
        reporter.on_load(&specifier, modules_done, modules_total);
      }

      if self.state.pending.is_empty() {
        // resolve all the pending deno specifiers
        let pending_resolutions =
          std::mem::take(&mut self.state.deno.pending_resolutions);
        let mut pending_version_resolutions =
          Vec::with_capacity(pending_resolutions.len());
        for pending_resolution in pending_resolutions {
          let package_name = &pending_resolution.package_ref.req().name;
          let fut = self
            .state
            .deno
            .pending_package_info_loads
            .get_mut(package_name)
            .unwrap();
          match &fut.await {
            Ok(Some(info)) => {
              // resolve the best version out of the existing versions first
              let package_req = pending_resolution.package_ref.req();
              match self.resolve_deno_version(info, package_req) {
                Some(version) => {
                  // now queue a pending load for that version information
                  let package_nv = PackageNv {
                    name: package_name.clone(),
                    version,
                  };
                  self.queue_load_package_version_info(&package_nv);
                  pending_version_resolutions
                    .push((package_nv, pending_resolution));
                }
                None => {
                  if self.fill_pass_mode == FillPassMode::AllowRestart {
                    self.restart(provided_roots, provided_imports).await;
                    return;
                  } else {
                    self.graph.module_slots.insert(
                      pending_resolution.specifier.clone(),
                      ModuleSlot::Err(ModuleGraphError::ModuleError(
                        ModuleError::UnknownPackageReq {
                          specifier: pending_resolution.specifier.clone(),
                          maybe_range: pending_resolution.maybe_range.clone(),
                          package_req: package_req.clone(),
                        },
                      )),
                    );
                  }
                }
              }
            }
            Ok(None) => {
              self.graph.module_slots.insert(
                pending_resolution.specifier.clone(),
                ModuleSlot::Err(ModuleGraphError::ModuleError(
                  ModuleError::UnknownPackage {
                    specifier: pending_resolution.specifier.clone(),
                    maybe_range: pending_resolution.maybe_range.clone(),
                    package_name: package_name.clone(),
                  },
                )),
              );
            }
            Err(err) => {
              self.graph.module_slots.insert(
                pending_resolution.specifier.clone(),
                ModuleSlot::Err(ModuleGraphError::ModuleError(
                  ModuleError::LoadingErr(
                    pending_resolution.specifier,
                    pending_resolution.maybe_range,
                    err.clone(),
                  ),
                )),
              );
            }
          }
        }

        for (nv, resolution_item) in pending_version_resolutions {
          // now try loading the registry information
        }
      }

      if self.state.pending.is_empty() {
        // Start visiting queued up dynamic branches. We do this in a separate
        // pass after all static dependencies have been visited because:
        // - If a module is both statically and dynamically imported, we want
        //   the static import to take precedence and only load it with
        //   `is_dynamic: false`.
        // - It's more convenient for tracking whether or not we are currently
        //   visiting a dynamic branch.
        if !self.in_dynamic_branch {
          self.in_dynamic_branch = true;
          for (specifier, (range, maybe_assert_type)) in
            std::mem::take(&mut self.state.dynamic_branches)
          {
            if !self.graph.module_slots.contains_key(&specifier) {
              self.load(&specifier, Some(&range), true, maybe_assert_type);
            }
          }
        }
      }
      if self.state.pending.is_empty() {
        break;
      }
    }

    // Enrich with cache info from the loader
    for slot in self.graph.module_slots.values_mut() {
      if let ModuleSlot::Module(ref mut module) = slot {
        match module {
          Module::Json(module) => {
            module.maybe_cache_info =
              self.loader.get_cache_info(&module.specifier);
          }
          Module::Esm(module) => {
            module.maybe_cache_info =
              self.loader.get_cache_info(&module.specifier);
          }
          Module::External(_) | Module::Npm(_) | Module::Node(_) => {}
        }
      }
    }

    // Now resolve any npm package requirements
    NpmSpecifierResolver::fill_builder(self).await;
  }

  fn restart(
    &mut self,
    roots: Vec<ModuleSpecifier>,
    imports: Vec<ReferrerImports>,
  ) -> LocalBoxFuture<()> {
    // if restarting is allowed, then the graph will have been empty at the start
    *self.graph = ModuleGraph::new(self.graph.graph_kind);
    self.state = PendingState::default();
    self.fill_pass_mode = FillPassMode::CacheBusting;

    // boxed due to async recursion
    async move { self.fill(roots, imports).await }.boxed_local()
  }

  fn resolve_deno_version(
    &mut self,
    package_info: &DenoPackageInfo,
    package_req: &PackageReq,
  ) -> Option<Version> {
    // try to find in the list of existing versions first
    if let Some(existing_versions) = self
      .graph
      .deno_specifiers
      .packages_by_name
      .get(&package_req.name)
    {
      if let Some(version) = resolve_version(
        &package_req.version_req,
        existing_versions.iter().map(|nv| &nv.version),
      ) {
        return Some(version.clone());
      }
    }
    // now try in the package info
    resolve_version(&package_req.version_req, package_info.versions.keys())
      .cloned()
  }

  /// Checks if the specifier is redirected or not and updates any redirects in
  /// the graph.
  fn check_specifier(
    &mut self,
    requested_specifier: &ModuleSpecifier,
    specifier: &ModuleSpecifier,
  ) {
    // If the response was redirected, then we add the module to the redirects
    if requested_specifier != specifier {
      // remove a potentially pending redirect that will never resolve
      if let Some(slot) = self.graph.module_slots.get(requested_specifier) {
        if matches!(slot, ModuleSlot::Pending) {
          self.graph.module_slots.remove(requested_specifier);
        }
      }
      self
        .graph
        .redirects
        .insert(requested_specifier.clone(), specifier.clone());
    }
  }

  /// Enqueue a request to load the specifier via the loader.
  fn load(
    &mut self,
    specifier: &ModuleSpecifier,
    maybe_range: Option<&Range>,
    is_dynamic: bool,
    maybe_assert_type: Option<AssertTypeWithRange>,
  ) {
    let specifier = self.graph.redirects.get(specifier).unwrap_or(specifier);
    self
      .state
      .pending_specifiers
      .entry(specifier.clone())
      .or_default()
      .insert(maybe_assert_type);
    if self.graph.module_slots.contains_key(specifier) {
      return;
    }

    let maybe_range = maybe_range.map(ToOwned::to_owned);
    if specifier.scheme() == "deno" {
      match DenoPackageReqReference::from_specifier(specifier) {
        Ok(package_ref) => {
          let package_name = &package_ref.req().name;
          let specifier = specifier.clone();
          self.queue_load_package_info(package_name);
          self
            .state
            .deno
            .pending_resolutions
            .push(PendingDenoResolutionItem {
              specifier,
              package_ref,
              maybe_range,
            });
        }
        Err(err) => {
          self.graph.module_slots.insert(
            specifier.clone(),
            ModuleSlot::Err(ModuleGraphError::ModuleError(
              ModuleError::LoadingErr(
                specifier.clone(),
                maybe_range,
                Arc::new(err.into()),
              ),
            )),
          );
        }
      }
      return;
    } else if let Some(npm_resolver) = &self.npm_resolver {
      if specifier.scheme() == "npm" {
        match NpmPackageReqReference::from_specifier(specifier) {
          Ok(package_ref) => {
            if self
              .state
              .npm
              .requested_registry_info_loads
              .insert(package_ref.req().name.clone())
            {
              // request to load
              let package_name = package_ref.req().name.clone();
              let fut =
                npm_resolver.load_and_cache_npm_package_info(&package_name);
              self.state.npm.pending_registry_info_loads.push(Box::pin(
                async move {
                  PendingNpmRegistryInfoLoad {
                    package_name,
                    result: fut.await.map_err(Arc::new),
                  }
                },
              ));
            }
            self
              .state
              .npm
              .pending_resolutions
              .push(PendingNpmResolutionItem {
                specifier: specifier.clone(),
                package_ref,
                maybe_range,
              });
          }
          Err(err) => {
            self.graph.module_slots.insert(
              specifier.clone(),
              ModuleSlot::Err(ModuleGraphError::ModuleError(
                ModuleError::LoadingErr(
                  specifier.clone(),
                  maybe_range,
                  Arc::new(err.into()),
                ),
              )),
            );
          }
        }
        return;
      }

      match npm_resolver.resolve_builtin_node_module(specifier) {
        Ok(Some(module_name)) => {
          self.graph.has_node_specifier = true;
          self.graph.module_slots.insert(
            specifier.clone(),
            ModuleSlot::Module(Module::Node(BuiltInNodeModule {
              specifier: specifier.clone(),
              module_name,
            })),
          );
          return;
        }
        Err(err) => {
          self.graph.module_slots.insert(
            specifier.clone(),
            ModuleSlot::Err(ModuleGraphError::ModuleError(
              ModuleError::LoadingErr(
                specifier.clone(),
                maybe_range,
                Arc::new(err.into()),
              ),
            )),
          );
          return;
        }
        Ok(None) => {
          // ignore, not a builtin node module name
        }
      }
    }

    self
      .graph
      .module_slots
      .insert(specifier.clone(), ModuleSlot::Pending);
    let specifier = specifier.clone();
<<<<<<< HEAD
    let fut = self
      .loader
      .load(&specifier, is_dynamic)
      .map(move |res| (specifier, maybe_range, res));
    self.state.pending.push_back(Box::pin(fut));
  }

  fn queue_load_package_info(&mut self, package_name: &str) {
    if self
      .state
      .deno
      .pending_package_info_loads
      .contains_key(package_name)
    {
      return; // already queued
    }

    // request to load
    let specifier =
      Url::parse(&format!("http://localhost/~/{}/meta.json", package_name))
        .unwrap();
    let fut = if self.fill_pass_mode == FillPassMode::CacheBusting {
      self.loader.load_no_cache(&specifier, false)
    } else {
      self.loader.load(&specifier, false)
    };
    let fut = async move {
      let data = fut.await.map_err(Arc::new)?;
      match data {
        Some(LoadResponse::Module { content, .. }) => {
          let package_info: DenoPackageInfo =
            serde_json::from_str(&content).map_err(|e| Arc::new(e.into()))?;
          Ok(Some(package_info))
        }
        _ => Ok(None),
      }
    }
    .boxed_local();
    self
      .state
      .deno
      .pending_package_info_loads
      .insert(package_name.to_string(), fut);
  }

  fn queue_load_package_version_info(&mut self, package_nv: &PackageNv) {
    if self
      .state
      .deno
      .pending_package_version_info_loads
      .contains_key(&package_nv)
    {
      return; // already queued
    }

    let specifier = Url::parse(&format!(
      "http://localhost/~/{}/v/{}.json",
      package_nv.name, package_nv.version
    ))
    .unwrap();
    let fut = if self.fill_pass_mode == FillPassMode::CacheBusting {
      self.loader.load_no_cache(&specifier, false)
    } else {
      self.loader.load(&specifier, false)
    };
    let fut = async move {
      let data = fut.await.map_err(Arc::new)?;
      match data {
        Some(LoadResponse::Module { content, .. }) => {
          let version_info: DenoPackageVersionInfo =
            serde_json::from_str(&content).map_err(|e| Arc::new(e.into()))?;
          Ok(Some(version_info))
        }
        _ => Ok(None),
      }
    }
    .boxed_local();
    self
      .state
      .deno
      .pending_package_version_info_loads
      .insert(package_nv.clone(), fut);
=======
    let fut =
      self
        .loader
        .load(&specifier, is_dynamic)
        .map(move |result| PendingInfo {
          specifier,
          maybe_range,
          result,
        });
    self.pending.push_back(Box::pin(fut));
>>>>>>> d2c95766
  }

  fn roots_contain(&self, specifier: &ModuleSpecifier) -> bool {
    for root in &self.graph.roots {
      if root == specifier {
        return true;
      }
    }
    false
  }

  fn visit(
    &mut self,
    requested_specifier: &ModuleSpecifier,
    response: &LoadResponse,
    maybe_assert_type: Option<AssertTypeWithRange>,
    maybe_referrer: Option<Range>,
  ) {
    let (specifier, module_slot) = match response {
      LoadResponse::External { specifier } => {
        self.check_specifier(requested_specifier, specifier);
        let module_slot =
          ModuleSlot::Module(Module::External(ExternalModule {
            specifier: specifier.clone(),
          }));
        (specifier, module_slot)
      }
      LoadResponse::Module {
        specifier,
        content,
        maybe_headers,
      } => {
        self.check_specifier(requested_specifier, specifier);
        (
          specifier,
          self.visit_module(
            specifier,
            maybe_headers.as_ref(),
            content.clone(),
            maybe_assert_type,
            maybe_referrer,
          ),
        )
      }
    };
    self
      .graph
      .module_slots
      .insert(specifier.clone(), module_slot);
  }

  /// Visit a module, parsing it and resolving any dependencies.
  fn visit_module(
    &mut self,
    specifier: &ModuleSpecifier,
    maybe_headers: Option<&HashMap<String, String>>,
    content: Arc<str>,
    maybe_assert_type: Option<AssertTypeWithRange>,
    maybe_referrer: Option<Range>,
  ) -> ModuleSlot {
    use std::borrow::BorrowMut;
    let is_root = self.roots_contain(specifier);

    let mut module_slot = match parse_module(
      specifier,
      maybe_headers,
      content,
      maybe_assert_type,
      maybe_referrer,
      self.resolver,
      self.module_analyzer,
      is_root,
      self.in_dynamic_branch,
    ) {
      Ok(module) => ModuleSlot::Module(module),
      Err(err) => ModuleSlot::Err(err),
    };

    if let ModuleSlot::Module(Module::Esm(module)) = module_slot.borrow_mut() {
      if matches!(self.graph.graph_kind, GraphKind::All | GraphKind::CodeOnly)
        || module.maybe_types_dependency.is_none()
      {
        for dep in module.dependencies.values_mut() {
          if matches!(
            self.graph.graph_kind,
            GraphKind::All | GraphKind::CodeOnly
          ) || dep.maybe_type.is_none()
          {
            if let Resolution::Ok(resolved) = &dep.maybe_code {
              let specifier = &resolved.specifier;
              let range = &resolved.range;
              let maybe_assert_type_with_range = dep
                .maybe_assert_type
                .as_ref()
                .map(|assert_type| AssertTypeWithRange {
                  range: range.clone(),
                  kind: assert_type.clone(),
                });
              if dep.is_dynamic && !self.in_dynamic_branch {
                self.state.dynamic_branches.insert(
                  specifier.clone(),
                  (range.clone(), maybe_assert_type_with_range),
                );
              } else {
                self.load(
                  specifier,
                  Some(range),
                  self.in_dynamic_branch,
                  maybe_assert_type_with_range,
                );
              }
            }
          } else {
            dep.maybe_code = Resolution::None;
          }

          if matches!(
            self.graph.graph_kind,
            GraphKind::All | GraphKind::TypesOnly
          ) {
            if let Resolution::Ok(resolved) = &dep.maybe_type {
              let specifier = &resolved.specifier;
              let range = &resolved.range;
              let maybe_assert_type_with_range = dep
                .maybe_assert_type
                .as_ref()
                .map(|assert_type| AssertTypeWithRange {
                  range: range.clone(),
                  kind: assert_type.clone(),
                });
              if dep.is_dynamic && !self.in_dynamic_branch {
                self.state.dynamic_branches.insert(
                  specifier.clone(),
                  (range.clone(), maybe_assert_type_with_range),
                );
              } else {
                self.load(
                  specifier,
                  Some(range),
                  self.in_dynamic_branch,
                  maybe_assert_type_with_range,
                );
              }
            }
          } else {
            dep.maybe_type = Resolution::None;
          }
        }
      } else {
        module.dependencies.clear();
      }

      if matches!(self.graph.graph_kind, GraphKind::All | GraphKind::TypesOnly)
      {
        if let Some(Resolution::Ok(resolved)) = module
          .maybe_types_dependency
          .as_ref()
          .map(|d| &d.dependency)
        {
          self.load(&resolved.specifier, Some(&resolved.range), false, None);
        }
      } else {
        module.maybe_types_dependency = None;
      }
    }
    module_slot
  }
}

/// Pending information to insert into the module graph once
/// npm specifier resolution has been finalized.
struct NpmSpecifierBuildPendingInfo {
  specifier_resolutions: HashMap<ModuleSpecifier, PackageNv>,
  module_slots: HashMap<ModuleSpecifier, ModuleSlot>,
  redirects: HashMap<ModuleSpecifier, ModuleSpecifier>,
}

impl NpmSpecifierBuildPendingInfo {
  pub fn with_capacity(capacity: usize) -> Self {
    Self {
      specifier_resolutions: HashMap::with_capacity(capacity),
      module_slots: HashMap::with_capacity(capacity),
      redirects: HashMap::with_capacity(capacity),
    }
  }

  pub fn clear(&mut self) {
    self.specifier_resolutions.clear();
    self.module_slots.clear();
    self.redirects.clear();
  }
}

struct PendingNpmResolutionItem {
  specifier: ModuleSpecifier,
  package_ref: NpmPackageReqReference,
  maybe_range: Option<Range>,
}

struct NpmSpecifierResolver<'a> {
  npm_resolver: Option<&'a dyn NpmResolver>,
  /// Ordered npm specifiers.
  npm_specifiers: Vec<ModuleSpecifier>,
  pending_info: NpmSpecifierBuildPendingInfo,
  pending_npm_by_name: HashMap<String, VecDeque<PendingNpmResolutionItem>>,
}

impl<'a> NpmSpecifierResolver<'a> {
  pub async fn fill_builder(builder: &mut Builder<'a, '_>) {
    let mut npm_specifier_resolver = NpmSpecifierResolver::new(
      builder.npm_resolver,
      std::mem::take(&mut builder.state.npm.pending_resolutions),
    );

    npm_specifier_resolver
      .resolve(std::mem::take(
        &mut builder.state.npm.pending_registry_info_loads,
      ))
      .await;

    npm_specifier_resolver.fill_graph(builder.graph);
  }

  fn new(
    npm_resolver: Option<&'a dyn NpmResolver>,
    mut pending_npm_specifiers: Vec<PendingNpmResolutionItem>,
  ) -> Self {
    let capacity = pending_npm_specifiers.len();
    let mut pending_npm_by_name = HashMap::with_capacity(capacity);
    let mut npm_specifiers = Vec::with_capacity(capacity);

    let mut seen_specifiers = HashSet::with_capacity(capacity);
    for item in pending_npm_specifiers.drain(..) {
      npm_specifiers.push(item.specifier.clone());
      if seen_specifiers.insert(item.specifier.clone()) {
        let items: &mut VecDeque<_> = pending_npm_by_name
          .entry(item.package_ref.req().name.clone())
          .or_default();
        items.push_back(item);
      }
    }

    Self {
      npm_resolver,
      pending_info: NpmSpecifierBuildPendingInfo::with_capacity(capacity),
      pending_npm_by_name,
      npm_specifiers,
    }
  }

  async fn resolve(
    &mut self,
    mut pending_npm_registry_info_loads: PendingNpmRegistryInfoLoadFutures,
  ) {
    let mut previously_restarted = false;
    while let Some(pending_load) = pending_npm_registry_info_loads.next().await
    {
      let items = self
        .pending_npm_by_name
        .get_mut(&pending_load.package_name)
        .unwrap();
      if let Err(err) = pending_load.result {
        for item in items {
          // load failure
          self.pending_info.module_slots.insert(
            item.specifier.clone(),
            ModuleSlot::Err(ModuleGraphError::ModuleError(
              ModuleError::LoadingErr(
                item.specifier.clone(),
                item.maybe_range.clone(),
                err.clone(),
              ),
            )),
          );
        }
      } else {
        while let Some(item) = items.pop_front() {
          if let Some(npm_resolver) = &self.npm_resolver {
            let resolution = npm_resolver.resolve_npm(item.package_ref.req());
            match resolution {
              NpmPackageReqResolution::Ok(pkg_nv) => {
                self
                  .pending_info
                  .specifier_resolutions
                  .insert(item.specifier.clone(), pkg_nv.clone());
                let pkg_id_ref =
                  NpmPackageNvReference::new(PackageNvReference {
                    nv: pkg_nv,
                    sub_path: item
                      .package_ref
                      .sub_path()
                      .map(ToOwned::to_owned),
                  });
                let resolved_specifier = pkg_id_ref.as_specifier();
                if resolved_specifier != item.specifier {
                  self
                    .pending_info
                    .redirects
                    .insert(item.specifier, resolved_specifier.clone());
                }
                self.pending_info.module_slots.insert(
                  resolved_specifier.clone(),
                  ModuleSlot::Module(Module::Npm(NpmModule {
                    specifier: resolved_specifier,
                    nv_reference: pkg_id_ref,
                  })),
                );
              }
              NpmPackageReqResolution::ReloadRegistryInfo(_)
                if !previously_restarted =>
              {
                // the implementer should ideally never return this more than once,
                // but in case they do, have this safety
                previously_restarted = true;

                // clear the current pending information and restart from scratch
                pending_npm_registry_info_loads.clear();
                self.pending_info.clear();

                // add back the failed item so it can be retried
                items.push_front(item);

                // reload all the npm registry information
                for package_name in self.pending_npm_by_name.keys() {
                  let package_name = package_name.clone();
                  let fut =
                    npm_resolver.load_and_cache_npm_package_info(&package_name);
                  pending_npm_registry_info_loads.push(Box::pin(async move {
                    PendingNpmRegistryInfoLoad {
                      package_name,
                      result: fut.await.map_err(Arc::new),
                    }
                  }));
                }
                break;
              }
              NpmPackageReqResolution::Err(err)
              | NpmPackageReqResolution::ReloadRegistryInfo(err) => {
                self.pending_info.module_slots.insert(
                  item.specifier.clone(),
                  ModuleSlot::Err(ModuleGraphError::ResolutionError(
                    ResolutionError::ResolverError {
                      error: Arc::new(err),
                      specifier: item.specifier.to_string(),
                      // this should always be set
                      range: item.maybe_range.unwrap_or_else(|| Range {
                        specifier: item.specifier,
                        start: Position::zeroed(),
                        end: Position::zeroed(),
                      }),
                    },
                  )),
                );
              }
            }
          } else {
            self.pending_info.module_slots.insert(
              item.specifier.clone(),
              ModuleSlot::Err(ModuleGraphError::ModuleError(
                ModuleError::LoadingErr(
                  item.specifier,
                  item.maybe_range,
                  Arc::new(anyhow::anyhow!(
                    "npm specifiers are not supported in this environment"
                  )),
                ),
              )),
            );
          }
        }
      }
    }
  }

  fn fill_graph(self, graph: &mut ModuleGraph) {
    let pending_info = self.pending_info;
    let npm_specifiers = self.npm_specifiers;

    // update the graph with the pending information
    for (key, value) in pending_info.module_slots {
      // always keep the existing information in the graph
      // in case it was already used in the runtime
      graph.module_slots.entry(key).or_insert(value);
    }
    for (key, value) in pending_info.redirects {
      graph.redirects.entry(key).or_insert(value);
    }

    // we resolve the npm specifiers grouped by package unordered, so now fill
    // in the npm packages in resolution order ensuring no duplicates are added
    let mut seen_npm_package_ids =
      HashSet::with_capacity(graph.npm_packages.len() + npm_specifiers.len());
    seen_npm_package_ids.extend(graph.npm_packages.iter().cloned());
    for npm_specifier in npm_specifiers {
      if let Some(package_id) =
        pending_info.specifier_resolutions.get(&npm_specifier)
      {
        if seen_npm_package_ids.insert(package_id.clone()) {
          graph.npm_packages.push(package_id.clone());
        }
      }
    }
  }
}

impl Serialize for Resolution {
  fn serialize<S>(&self, serializer: S) -> Result<S::Ok, S::Error>
  where
    S: Serializer,
  {
    match self {
      Resolution::Ok(resolved) => {
        let mut state = serializer.serialize_struct("ResolvedSpecifier", 2)?;
        state.serialize_field("specifier", &resolved.specifier)?;
        state.serialize_field("span", &resolved.range)?;
        state.end()
      }
      Resolution::Err(err) => {
        let mut state = serializer.serialize_struct("ResolvedError", 2)?;
        state.serialize_field("error", &err.to_string())?;
        state.serialize_field("span", err.range())?;
        state.end()
      }
      Resolution::None => {
        Serialize::serialize(&serde_json::Value::Null, serializer)
      }
    }
  }
}

fn serialize_dependencies<S>(
  dependencies: &IndexMap<String, Dependency>,
  serializer: S,
) -> Result<S::Ok, S::Error>
where
  S: Serializer,
{
  #[derive(Serialize)]
  struct DependencyWithSpecifier<'a> {
    specifier: &'a str,
    #[serde(flatten)]
    dependency: &'a Dependency,
  }
  let mut seq = serializer.serialize_seq(Some(dependencies.len()))?;
  for (specifier, dependency) in dependencies {
    seq.serialize_element(&DependencyWithSpecifier {
      specifier,
      dependency,
    })?
  }
  seq.end()
}

fn serialize_source<S>(
  source: &Arc<str>,
  serializer: S,
) -> Result<S::Ok, S::Error>
where
  S: Serializer,
{
  serializer.serialize_u32(source.len() as u32)
}

#[cfg(test)]
mod tests {
  use crate::DefaultModuleAnalyzer;
  use crate::ImportAssertion;
  use pretty_assertions::assert_eq;

  use super::*;
  use url::Url;

  #[test]
  fn test_range_includes() {
    let range = Range {
      specifier: ModuleSpecifier::parse("file:///a.ts").unwrap(),
      start: Position {
        line: 1,
        character: 20,
      },
      end: Position {
        line: 1,
        character: 30,
      },
    };
    assert!(range.includes(&Position {
      line: 1,
      character: 20
    }));
    assert!(range.includes(&Position {
      line: 1,
      character: 25
    }));
    assert!(range.includes(&Position {
      line: 1,
      character: 30
    }));
    assert!(!range.includes(&Position {
      line: 0,
      character: 25
    }));
    assert!(!range.includes(&Position {
      line: 2,
      character: 25
    }));
  }

  #[test]
  fn test_module_dependency_includes() {
    let specifier = ModuleSpecifier::parse("file:///a.ts").unwrap();
    let module_analyzer = DefaultModuleAnalyzer::default();
    let content =
      "import * as b from \"./b.ts\";\nimport * as c from \"./b.ts\"";
    let module = parse_module(
      &specifier,
      None,
      content.into(),
      None,
      None,
      None,
      &module_analyzer,
      true,
      false,
    )
    .unwrap();
    let module = module.esm().unwrap();
    assert_eq!(module.dependencies.len(), 1);
    let dependency = module.dependencies.first().unwrap().1;
    assert_eq!(
      dependency.maybe_code,
      Resolution::Ok(Box::new(ResolutionResolved {
        specifier: ModuleSpecifier::parse("file:///b.ts").unwrap(),
        range: Range {
          specifier: specifier.clone(),
          start: Position {
            line: 0,
            character: 19
          },
          end: Position {
            line: 0,
            character: 27
          },
        },
      }))
    );
    assert_eq!(
      dependency.includes(&Position {
        line: 0,
        character: 21,
      }),
      Some(&Range {
        specifier: specifier.clone(),
        start: Position {
          line: 0,
          character: 19
        },
        end: Position {
          line: 0,
          character: 27
        },
      })
    );
    assert_eq!(
      dependency.includes(&Position {
        line: 1,
        character: 21,
      }),
      Some(&Range {
        specifier,
        start: Position {
          line: 1,
          character: 19
        },
        end: Position {
          line: 1,
          character: 27
        },
      })
    );
    assert_eq!(
      dependency.includes(&Position {
        line: 0,
        character: 18,
      }),
      None,
    );
  }

  #[tokio::test]
  async fn static_dep_of_dynamic_dep_is_dynamic() {
    struct TestLoader {
      loaded_foo: bool,
      loaded_bar: bool,
      loaded_baz: bool,
    }
    impl Loader for TestLoader {
      fn load_no_cache(
        &mut self,
        specifier: &ModuleSpecifier,
        is_dynamic: bool,
      ) -> LoadFuture {
        let specifier = specifier.clone();
        match specifier.as_str() {
          "file:///foo.js" => {
            assert!(!is_dynamic);
            self.loaded_foo = true;
            Box::pin(async move {
              Ok(Some(LoadResponse::Module {
                specifier: specifier.clone(),
                maybe_headers: None,
                content: "await import('file:///bar.js')".into(),
              }))
            })
          }
          "file:///bar.js" => {
            assert!(is_dynamic);
            self.loaded_bar = true;
            Box::pin(async move {
              Ok(Some(LoadResponse::Module {
                specifier: specifier.clone(),
                maybe_headers: None,
                content: "import 'file:///baz.js'".into(),
              }))
            })
          }
          "file:///baz.js" => {
            assert!(is_dynamic);
            self.loaded_baz = true;
            Box::pin(async move {
              Ok(Some(LoadResponse::Module {
                specifier: specifier.clone(),
                maybe_headers: None,
                content: "console.log('Hello, world!')".into(),
              }))
            })
          }
          _ => unreachable!(),
        }
      }

      fn load_from_cache(
        &mut self,
        specifier: &ModuleSpecifier,
        is_dynamic: bool,
      ) -> LoadFuture {
        self.load(specifier, is_dynamic)
      }
    }

    let mut loader = TestLoader {
      loaded_foo: false,
      loaded_bar: false,
      loaded_baz: false,
    };
    let mut graph = ModuleGraph::new(GraphKind::All);
    graph
      .build(
        vec![Url::parse("file:///foo.js").unwrap()],
        &mut loader,
        Default::default(),
      )
      .await;
    assert!(loader.loaded_foo);
    assert!(loader.loaded_bar);
    assert!(loader.loaded_baz);
    assert_eq!(graph.specifiers_count(), 3);
  }

  #[tokio::test]
  async fn missing_module_is_error() {
    struct TestLoader;
    impl Loader for TestLoader {
      fn load_no_cache(
        &mut self,
        specifier: &ModuleSpecifier,
        _is_dynamic: bool,
      ) -> LoadFuture {
        let specifier = specifier.clone();
        match specifier.as_str() {
          "file:///foo.js" => Box::pin(async move {
            Ok(Some(LoadResponse::Module {
              specifier: specifier.clone(),
              maybe_headers: None,
              content: "await import('file:///bar.js')".into(),
            }))
          }),
          "file:///bar.js" => Box::pin(async move { Ok(None) }),
          _ => unreachable!(),
        }
      }

      fn load_from_cache(
        &mut self,
        specifier: &ModuleSpecifier,
        is_dynamic: bool,
      ) -> LoadFuture {
        self.load(specifier, is_dynamic)
      }
    }
    let mut loader = TestLoader;
    let mut graph = ModuleGraph::new(GraphKind::All);
    let roots = vec![Url::parse("file:///foo.js").unwrap()];
    graph
      .build(roots.clone(), &mut loader, Default::default())
      .await;
    assert!(graph
      .try_get(&Url::parse("file:///foo.js").unwrap())
      .is_ok());
    assert!(matches!(
      graph
        .try_get(&Url::parse("file:///bar.js").unwrap())
        .unwrap_err(),
      ModuleGraphError::ModuleError(ModuleError::Missing(..))
    ));
    let specifiers = graph.specifiers().collect::<HashMap<_, _>>();
    assert_eq!(specifiers.len(), 2);
    assert!(specifiers
      .get(&Url::parse("file:///foo.js").unwrap())
      .unwrap()
      .is_ok());
    assert!(matches!(
      specifiers
        .get(&Url::parse("file:///bar.js").unwrap())
        .unwrap()
        .as_ref()
        .unwrap_err(),
      ModuleGraphError::ModuleError(ModuleError::Missing(..))
    ));

    // should not follow the dynamic import error when walking and not following
    let error_count = graph
      .walk(
        &roots,
        WalkOptions {
          follow_dynamic: false,
          follow_type_only: true,
          check_js: true,
        },
      )
      .errors()
      .count();
    assert_eq!(error_count, 0);

    // should return as dynamic import missing when walking
    let errors = graph
      .walk(
        &roots,
        WalkOptions {
          follow_dynamic: true,
          follow_type_only: true,
          check_js: true,
        },
      )
      .errors()
      .collect::<Vec<_>>();
    assert_eq!(errors.len(), 1);
    assert!(matches!(
      errors[0],
      ModuleGraphError::ModuleError(ModuleError::MissingDynamic(..))
    ));
  }

  #[tokio::test]
  async fn redirected_specifiers() {
    struct TestLoader;
    impl Loader for TestLoader {
      fn load_no_cache(
        &mut self,
        specifier: &ModuleSpecifier,
        _is_dynamic: bool,
      ) -> LoadFuture {
        let specifier = specifier.clone();
        match specifier.as_str() {
          "file:///foo.js" => Box::pin(async move {
            Ok(Some(LoadResponse::Module {
              specifier: Url::parse("file:///foo_actual.js").unwrap(),
              maybe_headers: None,
              content: "import 'file:///bar.js'".into(),
            }))
          }),
          "file:///bar.js" => Box::pin(async move {
            Ok(Some(LoadResponse::Module {
              specifier: Url::parse("file:///bar_actual.js").unwrap(),
              maybe_headers: None,
              content: "(".into(),
            }))
          }),
          _ => unreachable!(),
        }
      }

      fn load_from_cache(
        &mut self,
        specifier: &ModuleSpecifier,
        is_dynamic: bool,
      ) -> LoadFuture {
        self.load(specifier, is_dynamic)
      }
    }
    let mut loader = TestLoader;
    let mut graph = ModuleGraph::new(GraphKind::All);
    graph
      .build(
        vec![Url::parse("file:///foo.js").unwrap()],
        &mut loader,
        Default::default(),
      )
      .await;
    let specifiers = graph.specifiers().collect::<HashMap<_, _>>();
    dbg!(&specifiers);
    assert_eq!(specifiers.len(), 4);
    assert!(specifiers
      .get(&Url::parse("file:///foo.js").unwrap())
      .unwrap()
      .is_ok());
    assert!(specifiers
      .get(&Url::parse("file:///foo_actual.js").unwrap())
      .unwrap()
      .is_ok());
    assert!(matches!(
      specifiers
        .get(&Url::parse("file:///bar.js").unwrap())
        .unwrap()
        .as_ref()
        .unwrap_err(),
      ModuleGraphError::ModuleError(ModuleError::ParseErr(..))
    ));
    assert!(matches!(
      specifiers
        .get(&Url::parse("file:///bar_actual.js").unwrap())
        .unwrap()
        .as_ref()
        .unwrap_err(),
      ModuleGraphError::ModuleError(ModuleError::ParseErr(..))
    ));
  }

  #[tokio::test]
  async fn local_import_remote_module() {
    struct TestLoader;
    impl Loader for TestLoader {
      fn load_no_cache(
        &mut self,
        specifier: &ModuleSpecifier,
        _is_dynamic: bool,
      ) -> LoadFuture {
        let specifier = specifier.clone();
        match specifier.as_str() {
          "https://deno.land/foo.js" => Box::pin(async move {
            Ok(Some(LoadResponse::Module {
              specifier: specifier.clone(),
              maybe_headers: None,
              content:
                "import 'FILE:///baz.js'; import 'file:///bar.js'; import 'http://deno.land/foo.js';"
                  .into(),
            }))
          }),
          "http://deno.land/foo.js" => Box::pin(async move {
            Ok(Some(LoadResponse::Module {
              specifier: specifier.clone(),
              maybe_headers: None,
              content: "export {}".into(),
            }))
          }),
          "file:///bar.js" => Box::pin(async move {
            Ok(Some(LoadResponse::Module {
              specifier: specifier.clone(),
              maybe_headers: None,
              content: "console.log('Hello, world!')".into(),
            }))
          }),
          "file:///baz.js" => Box::pin(async move {
            Ok(Some(LoadResponse::Module {
              specifier: specifier.clone(),
              maybe_headers: None,
              content: "console.log('Hello, world 2!')".into(),
            }))
          }),
          _ => unreachable!(),
        }
      }

      fn load_from_cache(
        &mut self,
        specifier: &ModuleSpecifier,
        is_dynamic: bool,
      ) -> LoadFuture {
        self.load(specifier, is_dynamic)
      }
    }
    let mut loader = TestLoader;
    let mut graph = ModuleGraph::new(GraphKind::All);
    let roots = vec![Url::parse("https://deno.land/foo.js").unwrap()];
    graph
      .build(roots.clone(), &mut loader, Default::default())
      .await;
    assert_eq!(graph.specifiers_count(), 4);
    let errors = graph
      .walk(&roots, Default::default())
      .errors()
      .collect::<Vec<_>>();
    assert_eq!(errors.len(), 3);
    let errors = errors
      .into_iter()
      .map(|err| match err {
        ModuleGraphError::ResolutionError(err) => err,
        _ => unreachable!(),
      })
      .collect::<Vec<_>>();

    assert_eq!(
      errors[0],
      ResolutionError::InvalidDowngrade {
        range: Range {
          specifier: ModuleSpecifier::parse("https://deno.land/foo.js")
            .unwrap(),
          start: Position {
            line: 0,
            character: 57,
          },
          end: Position {
            line: 0,
            character: 82,
          },
        },
        specifier: ModuleSpecifier::parse("http://deno.land/foo.js").unwrap(),
      },
    );
    assert_eq!(
      errors[1],
      ResolutionError::InvalidLocalImport {
        range: Range {
          specifier: ModuleSpecifier::parse("https://deno.land/foo.js")
            .unwrap(),
          start: Position {
            line: 0,
            character: 32,
          },
          end: Position {
            line: 0,
            character: 48,
          },
        },
        specifier: ModuleSpecifier::parse("file:///bar.js").unwrap(),
      },
    );

    assert_eq!(
      errors[2],
      ResolutionError::InvalidLocalImport {
        range: Range {
          specifier: ModuleSpecifier::parse("https://deno.land/foo.js")
            .unwrap(),
          start: Position {
            line: 0,
            character: 7,
          },
          end: Position {
            line: 0,
            character: 23,
          },
        },
        specifier: ModuleSpecifier::parse("file:///baz.js").unwrap(),
      },
    );
  }

  #[tokio::test]
  async fn static_and_dynamic_dep_is_static() {
    struct TestLoader {
      loaded_bar: bool,
    }
    impl Loader for TestLoader {
      fn load_no_cache(
        &mut self,
        specifier: &ModuleSpecifier,
        is_dynamic: bool,
      ) -> LoadFuture {
        let specifier = specifier.clone();
        match specifier.as_str() {
          "file:///foo.js" => Box::pin(async move {
            Ok(Some(LoadResponse::Module {
              specifier: specifier.clone(),
              maybe_headers: None,
              content:
                "import 'file:///bar.js'; await import('file:///bar.js')".into(),
            }))
          }),
          "file:///bar.js" => {
            assert!(!is_dynamic);
            self.loaded_bar = true;
            Box::pin(async move {
              Ok(Some(LoadResponse::Module {
                specifier: specifier.clone(),
                maybe_headers: None,
                content: "console.log('Hello, world!')".into(),
              }))
            })
          }
          _ => unreachable!(),
        }
      }

      fn load_from_cache(
        &mut self,
        specifier: &ModuleSpecifier,
        is_dynamic: bool,
      ) -> LoadFuture {
        self.load(specifier, is_dynamic)
      }
    }
    let mut loader = TestLoader { loaded_bar: false };
    let mut graph = ModuleGraph::new(GraphKind::All);
    graph
      .build(
        vec![Url::parse("file:///foo.js").unwrap()],
        &mut loader,
        Default::default(),
      )
      .await;
    assert!(loader.loaded_bar);
  }

  #[tokio::test]
  async fn dependency_imports() {
    struct TestLoader;
    impl Loader for TestLoader {
      fn load_no_cache(
        &mut self,
        specifier: &ModuleSpecifier,
        is_dynamic: bool,
      ) -> LoadFuture {
        let specifier = specifier.clone();
        match specifier.as_str() {
          "file:///foo.ts" => Box::pin(async move {
            Ok(Some(LoadResponse::Module {
              specifier: specifier.clone(),
              maybe_headers: None,
              content: "
                /// <reference path='file:///bar.ts' />
                /// <reference types='file:///bar.ts' />
                /* @jsxImportSource file:///bar.ts */
                import 'file:///bar.ts';
                await import('file:///bar.ts');
                await import('file:///bar.ts', { assert: eval('') });
                import 'file:///baz.json' assert { type: 'json' };
                import type {} from 'file:///bar.ts';
                /** @typedef { import('file:///bar.ts') } bar */
              "
              .into(),
            }))
          }),
          "file:///bar.ts" => {
            assert!(!is_dynamic);
            Box::pin(async move {
              Ok(Some(LoadResponse::Module {
                specifier: specifier.clone(),
                maybe_headers: None,
                content: "".into(),
              }))
            })
          }
          "file:///baz.json" => {
            assert!(!is_dynamic);
            Box::pin(async move {
              Ok(Some(LoadResponse::Module {
                specifier: specifier.clone(),
                maybe_headers: None,
                content: "{}".into(),
              }))
            })
          }
          _ => unreachable!(),
        }
      }

      fn load_from_cache(
        &mut self,
        specifier: &ModuleSpecifier,
        is_dynamic: bool,
      ) -> LoadFuture {
        self.load(specifier, is_dynamic)
      }
    }
    let mut graph = ModuleGraph::new(GraphKind::All);
    graph
      .build(
        vec![Url::parse("file:///foo.ts").unwrap()],
        &mut TestLoader,
        Default::default(),
      )
      .await;
    graph.valid().unwrap();
    let module = graph.get(&Url::parse("file:///foo.ts").unwrap()).unwrap();
    let module = module.esm().unwrap();
    let dependency_a = module.dependencies.get("file:///bar.ts").unwrap();
    let dependency_b = module.dependencies.get("file:///baz.json").unwrap();
    assert_eq!(
      dependency_a.imports,
      vec![
        Import {
          specifier: "file:///bar.ts".to_string(),
          kind: ImportKind::TsReferencePath,
          range: Range {
            specifier: Url::parse("file:///foo.ts").unwrap(),
            start: Position {
              line: 1,
              character: 36
            },
            end: Position {
              line: 1,
              character: 52,
            },
          },
          is_dynamic: false,
          assertions: ImportAssertions::None,
        },
        Import {
          specifier: "file:///bar.ts".to_string(),
          kind: ImportKind::TsReferenceTypes,
          range: Range {
            specifier: Url::parse("file:///foo.ts").unwrap(),
            start: Position {
              line: 2,
              character: 37,
            },
            end: Position {
              line: 2,
              character: 53,
            },
          },
          is_dynamic: false,
          assertions: ImportAssertions::None,
        },
        Import {
          specifier: "file:///bar.ts".to_string(),
          kind: ImportKind::Es,
          range: Range {
            specifier: Url::parse("file:///foo.ts").unwrap(),
            start: Position {
              line: 4,
              character: 23,
            },
            end: Position {
              line: 4,
              character: 39,
            },
          },
          is_dynamic: false,
          assertions: ImportAssertions::None,
        },
        Import {
          specifier: "file:///bar.ts".to_string(),
          kind: ImportKind::Es,
          range: Range {
            specifier: Url::parse("file:///foo.ts").unwrap(),
            start: Position {
              line: 5,
              character: 29,
            },
            end: Position {
              line: 5,
              character: 45,
            },
          },
          is_dynamic: true,
          assertions: ImportAssertions::None,
        },
        Import {
          specifier: "file:///bar.ts".to_string(),
          kind: ImportKind::Es,
          range: Range {
            specifier: Url::parse("file:///foo.ts").unwrap(),
            start: Position {
              line: 6,
              character: 29,
            },
            end: Position {
              line: 6,
              character: 45,
            },
          },
          is_dynamic: true,
          assertions: ImportAssertions::Unknown,
        },
        Import {
          specifier: "file:///bar.ts".to_string(),
          kind: ImportKind::TsType,
          range: Range {
            specifier: Url::parse("file:///foo.ts").unwrap(),
            start: Position {
              line: 8,
              character: 36,
            },
            end: Position {
              line: 8,
              character: 52,
            },
          },
          is_dynamic: false,
          assertions: ImportAssertions::None,
        },
      ]
    );
    assert_eq!(
      dependency_b.imports,
      vec![Import {
        specifier: "file:///baz.json".to_string(),
        kind: ImportKind::Es,
        range: Range {
          specifier: Url::parse("file:///foo.ts").unwrap(),
          start: Position {
            line: 7,
            character: 23,
          },
          end: Position {
            line: 7,
            character: 41,
          },
        },
        is_dynamic: false,
        assertions: ImportAssertions::Known(HashMap::from_iter(vec![(
          "type".to_string(),
          ImportAssertion::Known("json".to_string())
        )])),
      },]
    );
  }
}<|MERGE_RESOLUTION|>--- conflicted
+++ resolved
@@ -2032,7 +2032,6 @@
 type PendingNpmRegistryInfoLoadFutures =
   FuturesUnordered<LocalBoxFuture<'static, PendingNpmRegistryInfoLoad>>;
 
-<<<<<<< HEAD
 #[derive(Default)]
 struct PendingNpmState {
   requested_registry_info_loads: HashSet<String>,
@@ -2067,21 +2066,9 @@
 
 #[derive(Default)]
 struct PendingState {
-  pending: FuturesOrdered<LoadWithSpecifierFuture>,
+  pending: FuturesOrdered<PendingInfoFuture>,
   deno: PendingDenoState,
   npm: PendingNpmState,
-=======
-struct Builder<'a, 'graph> {
-  in_dynamic_branch: bool,
-  graph: &'graph mut ModuleGraph,
-  loader: &'a mut dyn Loader,
-  resolver: Option<&'a dyn Resolver>,
-  npm_resolver: Option<&'a dyn NpmResolver>,
-  pending: FuturesOrdered<PendingInfoFuture>,
-  requested_npm_registry_info_loads: HashSet<String>,
-  pending_npm_registry_info_loads: PendingNpmRegistryInfoLoadFutures,
-  pending_npm_specifiers: Vec<PendingNpmResolutionItem>,
->>>>>>> d2c95766
   pending_specifiers:
     HashMap<ModuleSpecifier, HashSet<Option<AssertTypeWithRange>>>,
   dynamic_branches:
@@ -2180,57 +2167,7 @@
     }
 
     loop {
-<<<<<<< HEAD
       let specifier = match self.state.pending.next().await {
-        Some((specifier, maybe_referrer, Ok(Some(response)))) => {
-          let assert_types =
-            self.state.pending_specifiers.remove(&specifier).unwrap();
-          for maybe_assert_type in assert_types {
-            self.visit(
-              &specifier,
-              &response,
-              maybe_assert_type,
-              maybe_referrer.clone(),
-            )
-          }
-          Some(specifier)
-        }
-        Some((specifier, maybe_range, Ok(None))) => {
-          self.graph.module_slots.insert(
-            specifier.clone(),
-            ModuleSlot::Err(ModuleGraphError::ModuleError(
-              ModuleError::Missing(specifier.clone(), maybe_range),
-            )),
-          );
-          Some(specifier)
-        }
-        Some((specifier, maybe_range, Err(err))) => {
-          // let err = match err {
-          //   LoadError::Fail(err) => err,
-          //   LoadError::Restart(err) => {
-          //     if allow_restart {
-          //       self.restart(provided_roots, provided_imports).await;
-          //       return;
-          //     } else {
-          //       err
-          //     }
-          //   }
-          // };
-          self.graph.module_slots.insert(
-            specifier.clone(),
-            ModuleSlot::Err(ModuleGraphError::ModuleError(
-              ModuleError::LoadingErr(
-                specifier.clone(),
-                maybe_range,
-                Arc::new(err),
-              ),
-            )),
-          );
-          Some(specifier)
-        }
-        _ => None,
-=======
-      let specifier = match self.pending.next().await {
         Some(PendingInfo {
           specifier,
           maybe_range,
@@ -2273,7 +2210,6 @@
           }
         },
         None => None,
->>>>>>> d2c95766
       };
       if let (Some(specifier), Some(reporter)) = (specifier, self.reporter) {
         let modules_total = self.graph.module_slots.len();
@@ -2601,11 +2537,15 @@
       .module_slots
       .insert(specifier.clone(), ModuleSlot::Pending);
     let specifier = specifier.clone();
-<<<<<<< HEAD
-    let fut = self
-      .loader
-      .load(&specifier, is_dynamic)
-      .map(move |res| (specifier, maybe_range, res));
+    let fut =
+      self
+        .loader
+        .load(&specifier, is_dynamic)
+        .map(move |result| PendingInfo {
+          specifier,
+          maybe_range,
+          result,
+        });
     self.state.pending.push_back(Box::pin(fut));
   }
 
@@ -2684,18 +2624,6 @@
       .deno
       .pending_package_version_info_loads
       .insert(package_nv.clone(), fut);
-=======
-    let fut =
-      self
-        .loader
-        .load(&specifier, is_dynamic)
-        .map(move |result| PendingInfo {
-          specifier,
-          maybe_range,
-          result,
-        });
-    self.pending.push_back(Box::pin(fut));
->>>>>>> d2c95766
   }
 
   fn roots_contain(&self, specifier: &ModuleSpecifier) -> bool {
