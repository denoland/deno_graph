--- conflicted
+++ resolved
@@ -4578,12 +4578,9 @@
 
 #[cfg(test)]
 mod tests {
-<<<<<<< HEAD
   use crate::ParserModuleAnalyzer;
-=======
   use crate::packages::JsrPackageInfoVersion;
   use crate::DefaultModuleAnalyzer;
->>>>>>> bf056eba
   use deno_ast::dep::ImportAttribute;
   use pretty_assertions::assert_eq;
   use serde_json::json;
