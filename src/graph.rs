// Copyright 2018-2024 the Deno authors. All rights reserved. MIT license.

use crate::analyzer::analyze_deno_types;
use crate::analyzer::DependencyDescriptor;
use crate::analyzer::DynamicArgument;
use crate::analyzer::DynamicTemplatePart;
use crate::analyzer::ModuleAnalyzer;
use crate::analyzer::ModuleInfo;
use crate::analyzer::PositionRange;
use crate::analyzer::SpecifierWithRange;
use crate::analyzer::TypeScriptReference;
use crate::CapturingModuleAnalyzer;
use crate::ModuleParser;
use crate::ReferrerImports;

use crate::fast_check::FastCheckDiagnostic;
use crate::module_specifier::is_fs_root_specifier;
use crate::module_specifier::resolve_import;
use crate::module_specifier::ModuleSpecifier;
use crate::module_specifier::SpecifierError;
use crate::packages::resolve_version;
use crate::packages::JsrPackageInfo;
use crate::packages::JsrPackageVersionInfo;
use crate::packages::PackageSpecifiers;
use crate::source::*;
use crate::text_encoding;

use anyhow::anyhow;
use deno_ast::dep::DependencyKind;
use deno_ast::dep::ImportAttributes;
use deno_ast::Diagnostic;
use deno_ast::LineAndColumnIndex;
use deno_ast::MediaType;
use deno_ast::SourcePos;
use deno_ast::SourceRange;
use deno_ast::SourceTextInfo;
use deno_semver::jsr::JsrDepPackageReq;
use deno_semver::jsr::JsrPackageReqReference;
use deno_semver::npm::NpmPackageNvReference;
use deno_semver::npm::NpmPackageReqReference;
use deno_semver::package::PackageNv;
use deno_semver::package::PackageNvReference;
use deno_semver::package::PackageReq;
use deno_semver::Version;
use futures::future::LocalBoxFuture;
use futures::future::Shared;
use futures::stream::FuturesOrdered;
use futures::stream::FuturesUnordered;
use futures::stream::StreamExt;
use futures::FutureExt;
use indexmap::IndexMap;
use serde::ser::SerializeSeq;
use serde::ser::SerializeStruct;
use serde::Deserialize;
use serde::Serialize;
use serde::Serializer;
use std::borrow::Cow;
use std::cell::RefCell;
use std::cmp::Ordering;
use std::collections::BTreeMap;
use std::collections::BTreeSet;
use std::collections::HashMap;
use std::collections::HashSet;
use std::collections::VecDeque;
use std::fmt;
use std::sync::Arc;
use url::Url;

#[derive(Debug, Clone, PartialEq, Eq, Serialize, Deserialize, Hash)]
pub struct Position {
  /// The 0-indexed line index.
  pub line: usize,
  /// The 0-indexed character index.
  pub character: usize,
}

impl PartialOrd for Position {
  fn partial_cmp(&self, other: &Self) -> Option<Ordering> {
    Some(self.cmp(other))
  }
}

impl Ord for Position {
  fn cmp(&self, other: &Self) -> Ordering {
    match self.line.cmp(&other.line) {
      Ordering::Equal => self.character.cmp(&other.character),
      Ordering::Greater => Ordering::Greater,
      Ordering::Less => Ordering::Less,
    }
  }
}

impl Position {
  pub fn zeroed() -> Self {
    Self {
      line: 0,
      character: 0,
    }
  }

  pub fn from_source_pos(pos: SourcePos, text_info: &SourceTextInfo) -> Self {
    let line_and_column_index = text_info.line_and_column_index(pos);
    Self {
      line: line_and_column_index.line_index,
      character: line_and_column_index.column_index,
    }
  }

  pub fn as_source_pos(&self, text_info: &SourceTextInfo) -> SourcePos {
    text_info.loc_to_source_pos(LineAndColumnIndex {
      line_index: self.line,
      column_index: self.character,
    })
  }
}

#[derive(Debug, Clone, PartialEq, Eq, Serialize, Deserialize, Hash)]
pub struct Range {
  #[serde(skip_serializing)]
  pub specifier: ModuleSpecifier,
  #[serde(default = "Position::zeroed")]
  pub start: Position,
  #[serde(default = "Position::zeroed")]
  pub end: Position,
}

impl fmt::Display for Range {
  fn fmt(&self, f: &mut fmt::Formatter<'_>) -> fmt::Result {
    write!(
      f,
      "{}:{}:{}",
      self.specifier,
      self.start.line + 1,
      self.start.character + 1
    )
  }
}

impl Range {
  pub(crate) fn from_position_range(
    specifier: ModuleSpecifier,
    range: PositionRange,
  ) -> Range {
    Range {
      specifier,
      start: range.start,
      end: range.end,
    }
  }

  /// Determines if a given position is within the range.
  pub fn includes(&self, position: &Position) -> bool {
    (position >= &self.start) && (position <= &self.end)
  }
}

#[derive(Debug, Clone)]
pub enum ModuleError {
  LoadingErr(ModuleSpecifier, Option<Range>, Arc<anyhow::Error>),
  Missing(ModuleSpecifier, Option<Range>),
  MissingDynamic(ModuleSpecifier, Range),
  MissingWorkspaceMemberExports {
    specifier: ModuleSpecifier,
    maybe_range: Option<Range>,
    nv: PackageNv,
  },
  UnknownPackage {
    specifier: ModuleSpecifier,
    maybe_range: Option<Range>,
    package_name: String,
  },
  UnknownPackageReq {
    specifier: ModuleSpecifier,
    maybe_range: Option<Range>,
    package_req: PackageReq,
  },
  UnknownExport {
    specifier: ModuleSpecifier,
    maybe_range: Option<Range>,
    nv: PackageNv,
    export_name: String,
    exports: Vec<String>,
  },
  ParseErr(ModuleSpecifier, deno_ast::Diagnostic),
  UnsupportedMediaType(ModuleSpecifier, MediaType, Option<Range>),
  InvalidTypeAssertion {
    specifier: ModuleSpecifier,
    range: Range,
    actual_media_type: MediaType,
    expected_media_type: MediaType,
  },
  UnsupportedImportAttributeType {
    specifier: ModuleSpecifier,
    range: Range,
    kind: String,
  },
}

impl ModuleError {
  pub fn specifier(&self) -> &ModuleSpecifier {
    match self {
      Self::LoadingErr(s, _, _)
      | Self::ParseErr(s, _)
      | Self::UnsupportedMediaType(s, _, _)
      | Self::Missing(s, _)
      | Self::MissingDynamic(s, _)
      | Self::MissingWorkspaceMemberExports { specifier: s, .. }
      | Self::UnknownExport { specifier: s, .. }
      | Self::UnknownPackage { specifier: s, .. }
      | Self::UnknownPackageReq { specifier: s, .. }
      | Self::InvalidTypeAssertion { specifier: s, .. }
      | Self::UnsupportedImportAttributeType { specifier: s, .. } => s,
    }
  }

  pub fn maybe_referrer(&self) -> Option<&Range> {
    match self {
      Self::LoadingErr(_, maybe_referrer, _) => maybe_referrer.as_ref(),
      Self::Missing(_, maybe_referrer) => maybe_referrer.as_ref(),
      Self::MissingDynamic(_, range) => Some(range),
      Self::MissingWorkspaceMemberExports { maybe_range, .. } => {
        maybe_range.as_ref()
      }
      Self::UnknownExport { maybe_range, .. } => maybe_range.as_ref(),
      Self::UnknownPackage { maybe_range, .. } => maybe_range.as_ref(),
      Self::UnknownPackageReq { maybe_range, .. } => maybe_range.as_ref(),
      Self::UnsupportedMediaType(_, _, maybe_referrer) => {
        maybe_referrer.as_ref()
      }
      Self::ParseErr(_, _) => None,
      Self::InvalidTypeAssertion { range, .. } => Some(range),
      Self::UnsupportedImportAttributeType { range, .. } => Some(range),
    }
  }

  /// Converts the error into a string along with the range related to the error.
  pub fn to_string_with_range(&self) -> String {
    if let Some(range) = self.maybe_referrer() {
      format!("{self:#}\n    at {range}")
    } else {
      format!("{self:#}")
    }
  }
}

impl std::error::Error for ModuleError {
  fn source(&self) -> Option<&(dyn std::error::Error + 'static)> {
    match self {
      Self::LoadingErr(_, _, err) => Some(err.as_ref().as_ref()),
      Self::Missing(_, _)
      | Self::MissingDynamic(_, _)
      | Self::ParseErr(_, _)
      | Self::MissingWorkspaceMemberExports { .. }
      | Self::UnknownExport { .. }
      | Self::UnknownPackage { .. }
      | Self::UnknownPackageReq { .. }
      | Self::UnsupportedMediaType(_, _, _)
      | Self::InvalidTypeAssertion { .. }
      | Self::UnsupportedImportAttributeType { .. } => None,
    }
  }
}

impl fmt::Display for ModuleError {
  fn fmt(&self, f: &mut fmt::Formatter<'_>) -> fmt::Result {
    match self {
      Self::LoadingErr(_, _, err) => err.fmt(f),
      Self::ParseErr(_, diagnostic) => write!(f, "The module's source code could not be parsed: {diagnostic}"),
      Self::UnknownExport { export_name, exports, nv, specifier, .. } => {
        let exports_text = exports.iter().map(|e| format!(" * {}", e)).collect::<Vec<_>>().join("\n");
        write!(f, "Unknown export '{export_name}' for '{nv}'.\n  Specifier: {specifier}\n  Package exports:\n{exports_text}")
      }
      Self::UnknownPackage { package_name, specifier, .. } =>
        write!(f, "Unknown package: {package_name}\n  Specifier: {specifier}"),
      Self::UnknownPackageReq { package_req, specifier, .. } =>
        write!(f, "Could not find constraint in the list of versions: {package_req}\n  Specifier: {specifier}"),
      Self::UnsupportedMediaType(specifier, MediaType::Json, ..) => write!(f, "Expected a JavaScript or TypeScript module, but identified a Json module. Consider importing Json modules with an import attribute with the type of \"json\".\n  Specifier: {specifier}"),
      Self::UnsupportedMediaType(specifier, media_type, ..) => write!(f, "Expected a JavaScript or TypeScript module, but identified a {media_type} module. Importing these types of modules is currently not supported.\n  Specifier: {specifier}"),
      Self::Missing(specifier, _) => write!(f, "Module not found \"{specifier}\"."),
      Self::MissingDynamic(specifier, _) => write!(f, "Dynamic import not found \"{specifier}\"."),
      Self::MissingWorkspaceMemberExports { nv, specifier, .. } => {
        write!(f, "Expected workspace package '{nv}' to define exports in its deno.json.\n  Specifier: {specifier}")
      }
      Self::InvalidTypeAssertion { specifier, actual_media_type: MediaType::Json, expected_media_type, .. } =>
        write!(f, "Expected a {expected_media_type} module, but identified a Json module. Consider importing Json modules with an import attribute with the type of \"json\".\n  Specifier: {specifier}"),
      Self::InvalidTypeAssertion { specifier, actual_media_type, expected_media_type, .. } =>
        write!(f, "Expected a {expected_media_type} module, but identified a {actual_media_type} module.\n  Specifier: {specifier}"),
      Self::UnsupportedImportAttributeType { specifier, kind, .. } =>
        write!(f, "The import attribute type of \"{kind}\" is unsupported.\n  Specifier: {specifier}"),
    }
  }
}

#[derive(Debug, Clone)]
pub enum ModuleGraphError {
  ModuleError(ModuleError),
  ResolutionError(ResolutionError),
  TypesResolutionError(ResolutionError),
}

impl ModuleGraphError {
  fn for_resolution_mode(mode: ResolutionMode, error: ResolutionError) -> Self {
    match mode {
      ResolutionMode::Execution => Self::ResolutionError(error),
      ResolutionMode::Types => Self::TypesResolutionError(error),
    }
  }

  /// Converts the error into a string along with the range related to the error.
  ///
  /// We don't include the range in the error messages by default because they're
  /// not useful in cases like the LSP where the range is given by the editor itself.
  pub fn to_string_with_range(&self) -> String {
    match self {
      ModuleGraphError::ModuleError(err) => err.to_string_with_range(),
      ModuleGraphError::ResolutionError(err)
      | ModuleGraphError::TypesResolutionError(err) => {
        err.to_string_with_range()
      }
    }
  }

  pub fn maybe_range(&self) -> Option<&Range> {
    match self {
      Self::ModuleError(err) => err.maybe_referrer(),
      Self::ResolutionError(err) | Self::TypesResolutionError(err) => {
        Some(err.range())
      }
    }
  }
}

impl std::error::Error for ModuleGraphError {
  fn source(&self) -> Option<&(dyn std::error::Error + 'static)> {
    match self {
      Self::ModuleError(ref err) => Some(err),
      Self::ResolutionError(ref err) | Self::TypesResolutionError(ref err) => {
        Some(err)
      }
    }
  }
}

impl fmt::Display for ModuleGraphError {
  fn fmt(&self, f: &mut fmt::Formatter<'_>) -> fmt::Result {
    match self {
      Self::ModuleError(err) => err.fmt(f),
      Self::ResolutionError(err) => err.fmt(f),
      Self::TypesResolutionError(err) => {
        f.write_str("Failed resolving types. ")?;
        err.fmt(f)
      }
    }
  }
}

#[derive(Debug, Clone)]
pub enum ResolutionError {
  InvalidDowngrade {
    specifier: ModuleSpecifier,
    range: Range,
  },
  InvalidLocalImport {
    specifier: ModuleSpecifier,
    range: Range,
  },
  InvalidSpecifier {
    error: SpecifierError,
    range: Range,
  },
  ResolverError {
    error: Arc<ResolveError>,
    specifier: String,
    range: Range,
  },
}

impl ResolutionError {
  /// Return a reference to the range that the error applies to.
  pub fn range(&self) -> &Range {
    match self {
      Self::InvalidDowngrade { range, .. }
      | Self::InvalidLocalImport { range, .. }
      | Self::InvalidSpecifier { range, .. }
      | Self::ResolverError { range, .. } => range,
    }
  }

  /// Converts the error into a string along with the range related to the error.
  pub fn to_string_with_range(&self) -> String {
    format!("{}\n    at {}", self, self.range())
  }
}

impl std::error::Error for ResolutionError {
  fn source(&self) -> Option<&(dyn std::error::Error + 'static)> {
    match self {
      Self::InvalidDowngrade { .. } | Self::InvalidLocalImport { .. } => None,
      Self::InvalidSpecifier { ref error, .. } => Some(error),
      Self::ResolverError { error, .. } => Some(error.as_ref()),
    }
  }
}

impl PartialEq for ResolutionError {
  fn eq(&self, other: &Self) -> bool {
    match (self, other) {
      (
        Self::ResolverError {
          specifier: a,
          range: a_range,
          ..
        },
        Self::ResolverError {
          specifier: b,
          range: b_range,
          ..
        },
      ) => a == b && a_range == b_range,
      (
        Self::InvalidDowngrade {
          specifier: a,
          range: a_range,
          ..
        },
        Self::InvalidDowngrade {
          specifier: b,
          range: b_range,
          ..
        },
      )
      | (
        Self::InvalidLocalImport {
          specifier: a,
          range: a_range,
          ..
        },
        Self::InvalidLocalImport {
          specifier: b,
          range: b_range,
          ..
        },
      ) => a == b && a_range == b_range,
      (
        Self::InvalidSpecifier {
          error: a,
          range: a_range,
          ..
        },
        Self::InvalidSpecifier {
          error: b,
          range: b_range,
          ..
        },
      ) => a == b && a_range == b_range,
      _ => false,
    }
  }
}

impl Eq for ResolutionError {}

impl fmt::Display for ResolutionError {
  fn fmt(&self, f: &mut fmt::Formatter<'_>) -> fmt::Result {
    match self {
      Self::InvalidDowngrade { specifier, .. } => write!(f, "Modules imported via https are not allowed to import http modules.\n  Importing: {specifier}"),
      Self::InvalidLocalImport { specifier, .. } => write!(f, "Remote modules are not allowed to import local modules. Consider using a dynamic import instead.\n  Importing: {specifier}"),
      Self::ResolverError { error, .. } => error.fmt(f),
      Self::InvalidSpecifier { error, .. } => error.fmt(f),
    }
  }
}

#[derive(Debug, Clone, PartialEq, Eq)]
pub struct ResolutionResolved {
  /// Specifier to.
  pub specifier: ModuleSpecifier,
  /// Referrer range.
  pub range: Range,
}

#[derive(Debug, Clone, PartialEq, Eq)]
pub enum Resolution {
  None,
  Ok(Box<ResolutionResolved>),
  Err(Box<ResolutionError>),
}

impl Resolution {
  pub fn from_resolve_result(
    result: Result<ModuleSpecifier, ResolveError>,
    specifier_text: &str,
    range: Range,
  ) -> Self {
    match result {
      Ok(specifier) => {
        Resolution::Ok(Box::new(ResolutionResolved { specifier, range }))
      }
      Err(err) => {
        let resolution_error =
          if let ResolveError::Specifier(specifier_error) = err {
            ResolutionError::InvalidSpecifier {
              error: specifier_error.clone(),
              range,
            }
          } else {
            ResolutionError::ResolverError {
              error: Arc::new(err),
              specifier: specifier_text.to_string(),
              range,
            }
          };
        Self::Err(Box::new(resolution_error))
      }
    }
  }

  pub fn includes(&self, position: &Position) -> Option<&Range> {
    match self {
      Self::Ok(resolution) if resolution.range.includes(position) => {
        Some(&resolution.range)
      }
      Self::Err(err) => {
        let range = err.range();
        if range.includes(position) {
          Some(range)
        } else {
          None
        }
      }
      _ => None,
    }
  }

  pub fn is_none(&self) -> bool {
    matches!(self, Self::None)
  }

  pub fn maybe_specifier(&self) -> Option<&ModuleSpecifier> {
    self.ok().map(|r| &r.specifier)
  }

  pub fn maybe_range(&self) -> Option<&Range> {
    match self {
      Resolution::None => None,
      Resolution::Ok(r) => Some(&r.range),
      Resolution::Err(e) => Some(e.range()),
    }
  }

  pub fn ok(&self) -> Option<&ResolutionResolved> {
    if let Resolution::Ok(resolved) = self {
      Some(&**resolved)
    } else {
      None
    }
  }

  pub fn err(&self) -> Option<&ResolutionError> {
    if let Resolution::Err(err) = self {
      Some(&**err)
    } else {
      None
    }
  }
}

impl Default for Resolution {
  fn default() -> Self {
    Self::None
  }
}

fn is_false(v: &bool) -> bool {
  !v
}

#[derive(Clone, Copy, Debug, Serialize, Eq, PartialEq)]
#[serde(rename_all = "camelCase")]
pub enum ImportKind {
  /// `import`/`export`
  Es,
  /// `import type`/`export type`
  TsType,
  /// `/// <reference path="..." />`
  TsReferencePath,
  /// `/// <reference types="..." />`
  TsReferenceTypes,
  /// `/** @jsxImportSource ... */`
  JsxImportSource,
  /// `/** @typedef { import("./types").Pet } Pet */`
  JsDoc,
}

impl ImportKind {
  pub fn is_runtime(&self) -> bool {
    match self {
      ImportKind::Es | ImportKind::JsxImportSource => true,
      ImportKind::TsType
      | ImportKind::TsReferencePath
      | ImportKind::TsReferenceTypes
      | ImportKind::JsDoc => false,
    }
  }

  fn is_es(&self) -> bool {
    matches!(self, ImportKind::Es)
  }
}

#[derive(Clone, Debug, Serialize)]
#[cfg_attr(test, derive(Eq, PartialEq))]
#[serde(rename_all = "camelCase")]
pub struct Import {
  pub specifier: String,
  #[serde(skip_serializing_if = "ImportKind::is_es")]
  pub kind: ImportKind,
  pub range: Range,
  #[serde(skip_serializing_if = "is_false")]
  pub is_dynamic: bool,
  // Don't include attributes in `deno info --json` until someone has a need.
  // Attribute error strings eventually will be included in a separate `Import::errors`, however.
  #[serde(skip_serializing)]
  pub attributes: ImportAttributes,
}

#[derive(Debug, Default, Clone, Serialize)]
#[serde(rename_all = "camelCase")]
pub struct Dependency {
  #[serde(rename = "code", skip_serializing_if = "Resolution::is_none")]
  pub maybe_code: Resolution,
  #[serde(rename = "type", skip_serializing_if = "Resolution::is_none")]
  pub maybe_type: Resolution,
  #[serde(skip_serializing_if = "is_false")]
  pub is_dynamic: bool,
  // todo(dsherret): rename to attributeType in 2.0
  #[serde(rename = "assertionType", skip_serializing_if = "Option::is_none")]
  pub maybe_attribute_type: Option<String>,
  // TODO(nayeemrmn): Replace `maybe_attribute_type` with this in the serialization
  // for 2.0.
  #[serde(skip_serializing)]
  pub imports: Vec<Import>,
}

impl Dependency {
  /// Optionally return the module specifier in the module graph that points to
  /// the "code" dependency in the graph.
  pub fn get_code(&self) -> Option<&ModuleSpecifier> {
    self.maybe_code.maybe_specifier()
  }

  /// Optionally return the module specifier in the module graph that points to
  /// the type only dependency in the graph.
  pub fn get_type(&self) -> Option<&ModuleSpecifier> {
    self.maybe_type.maybe_specifier()
  }

  /// Check to see if the position falls within the range of the code or types
  /// entry for the dependency, returning a reference to the range if true,
  /// otherwise none.
  pub fn includes(&self, position: &Position) -> Option<&Range> {
    for import in &self.imports {
      if import.range.includes(position) {
        return Some(&import.range);
      }
    }
    // `@deno-types` directives won't be associated with an import.
    if let Some(range) = self.maybe_type.includes(position) {
      return Some(range);
    }
    None
  }
}

#[derive(Debug, Clone, Serialize)]
#[serde(rename_all = "camelCase")]
pub struct TypesDependency {
  pub specifier: String,
  pub dependency: Resolution,
}

fn is_media_type_unknown(media_type: &MediaType) -> bool {
  matches!(media_type, MediaType::Unknown)
}

#[derive(Debug, Clone, PartialEq, Eq, Serialize, Deserialize)]
pub struct WorkspaceMember {
  pub base: Url,
  pub nv: PackageNv,
  pub exports: IndexMap<String, String>,
}

#[derive(Debug, Clone, Serialize)]
#[serde(rename_all = "camelCase")]
#[serde(tag = "kind")]
pub enum Module {
  Esm(EsModule),
  // todo(#239): remove this when updating the --json output for 2.0
  #[serde(rename = "asserted")]
  Json(JsonModule),
  Npm(NpmModule),
  Node(BuiltInNodeModule),
  External(ExternalModule),
}

impl Module {
  pub fn specifier(&self) -> &ModuleSpecifier {
    match self {
      Module::Esm(module) => &module.specifier,
      Module::Json(module) => &module.specifier,
      Module::Npm(module) => &module.specifier,
      Module::Node(module) => &module.specifier,
      Module::External(module) => &module.specifier,
    }
  }

  pub fn json(&self) -> Option<&JsonModule> {
    if let Module::Json(module) = &self {
      Some(module)
    } else {
      None
    }
  }

  pub fn esm(&self) -> Option<&EsModule> {
    if let Module::Esm(module) = &self {
      Some(module)
    } else {
      None
    }
  }

  pub fn npm(&self) -> Option<&NpmModule> {
    if let Module::Npm(module) = &self {
      Some(module)
    } else {
      None
    }
  }

  pub fn node(&self) -> Option<&BuiltInNodeModule> {
    if let Module::Node(module) = &self {
      Some(module)
    } else {
      None
    }
  }

  pub fn external(&self) -> Option<&ExternalModule> {
    if let Module::External(module) = &self {
      Some(module)
    } else {
      None
    }
  }
}

/// An npm package entrypoint.
#[derive(Debug, Clone, Serialize)]
#[serde(rename_all = "camelCase")]
pub struct NpmModule {
  pub specifier: ModuleSpecifier,
  #[serde(skip_serializing)]
  pub nv_reference: NpmPackageNvReference,
}

/// Represents a module which is not statically analyzed and is only available
/// at runtime. It is up to the implementor to ensure that the module is
/// loaded and available as a dependency. The module does not contain source
/// code and will have no dependencies.
#[derive(Debug, Clone, Serialize)]
#[serde(rename_all = "camelCase")]
pub struct ExternalModule {
  pub specifier: ModuleSpecifier,
}

#[derive(Debug, Clone, Serialize)]
#[serde(rename_all = "camelCase")]
pub struct BuiltInNodeModule {
  /// Specifier (ex. "node:fs")
  pub specifier: ModuleSpecifier,
  /// Module name (ex. "fs")
  pub module_name: String,
}

#[derive(Debug, Clone, Serialize)]
#[serde(rename_all = "camelCase")]
pub struct JsonModule {
  pub specifier: ModuleSpecifier,
  #[serde(flatten, skip_serializing_if = "Option::is_none")]
  pub maybe_cache_info: Option<CacheInfo>,
  #[serde(skip_serializing)]
  pub text: Arc<str>,
  #[serde(rename = "size", serialize_with = "serialize_source_bytes")]
  pub bytes: Arc<[u8]>,
  // todo(#240): This will always be MediaType::Json, but it's currently
  // used in the --json output. It's redundant though.
  pub media_type: MediaType,
}

impl JsonModule {
  /// Return the size in bytes of the content of the JSON module.
  pub fn size(&self) -> usize {
    self.text.as_bytes().len()
  }
}

#[derive(Debug, Clone)]
pub enum FastCheckTypeModuleSlot {
  Module(Box<FastCheckTypeModule>),
  Error(Box<FastCheckDiagnostic>),
}

#[derive(Debug, Clone)]
pub struct FastCheckTypeModule {
  pub dependencies: IndexMap<String, Dependency>,
  pub source: Arc<str>,
  pub source_map: Arc<[u8]>,
}

#[derive(Debug, Clone)]
pub struct EsModuleSource {
  pub bytes: Arc<[u8]>,
  pub text: Option<Arc<str>>,
}

impl EsModuleSource {
  pub fn new_with_text(bytes: Arc<[u8]>) -> Result<Self, std::io::Error> {
    let charset = text_encoding::detect_charset(bytes.as_ref());
    let mut text =
      match text_encoding::convert_to_utf8(bytes.as_ref(), charset)? {
        Cow::Borrowed(text) => {
          if text.starts_with(text_encoding::BOM_CHAR) {
            text.to_string()
          } else {
            return Ok(Self {
              bytes: bytes.clone(),
              // SAFETY: we know it's avalid utf-8 string at this point
              text: unsafe {
                let raw_ptr = Arc::into_raw(bytes);
                Some(Arc::from_raw(std::mem::transmute::<
                  *const [u8],
                  *const str,
                >(raw_ptr)))
              },
            });
          }
        }
        Cow::Owned(text) => text,
      };
    text_encoding::strip_bom_mut(&mut text);
    let text: Arc<str> = Arc::from(text);
    Ok(Self::from_text(text))
  }

  /// This is internal because generally we don't want consumers doing
  /// their own bytes decoding and instead to use `EsModuleSource::new_with_text`.
  pub(crate) fn from_text(text: Arc<str>) -> Self {
    Self {
      bytes: text.clone().into(),
      text: Some(text),
    }
  }
}

#[derive(Debug, Clone, Serialize)]
#[serde(rename_all = "camelCase")]
pub struct EsModule {
  #[serde(
    skip_serializing_if = "IndexMap::is_empty",
    serialize_with = "serialize_dependencies"
  )]
  pub dependencies: IndexMap<String, Dependency>,
  #[serde(flatten, skip_serializing_if = "Option::is_none")]
  pub maybe_cache_info: Option<CacheInfo>,
  #[serde(rename = "size", serialize_with = "serialize_esm_source")]
  pub source: EsModuleSource,
  #[serde(rename = "typesDependency", skip_serializing_if = "Option::is_none")]
  pub maybe_types_dependency: Option<TypesDependency>,
  #[serde(skip_serializing_if = "is_media_type_unknown")]
  pub media_type: MediaType,
  pub specifier: ModuleSpecifier,
  #[serde(skip_serializing)]
  pub fast_check: Option<FastCheckTypeModuleSlot>,
}

impl EsModule {
<<<<<<< HEAD
  fn new(specifier: ModuleSpecifier, source: EsModuleSource) -> Self {
=======
  fn new(specifier: ModuleSpecifier, source: Arc<str>) -> Self {
>>>>>>> 64e1c27e
    Self {
      dependencies: Default::default(),
      maybe_cache_info: None,
      source,
      maybe_types_dependency: None,
      media_type: MediaType::Unknown,
      specifier,
      fast_check: None,
    }
  }

  pub fn fast_check_diagnostic(&self) -> Option<&FastCheckDiagnostic> {
    let module_slot = self.fast_check.as_ref()?;
    match module_slot {
      FastCheckTypeModuleSlot::Module(_) => None,
      FastCheckTypeModuleSlot::Error(d) => Some(d),
    }
  }

  pub fn fast_check_module(&self) -> Option<&FastCheckTypeModule> {
    let module_slot = self.fast_check.as_ref()?;
    match module_slot {
      FastCheckTypeModuleSlot::Module(m) => Some(m),
      FastCheckTypeModuleSlot::Error(_) => None,
    }
  }

  pub fn dependencies_prefer_fast_check(
    &self,
  ) -> &IndexMap<String, Dependency> {
    match self.fast_check_module() {
      Some(fast_check) => &fast_check.dependencies,
      None => &self.dependencies,
    }
  }
}

#[allow(clippy::large_enum_variant)]
#[derive(Debug, Clone)]
pub(crate) enum ModuleSlot {
  /// A module, with source code.
  Module(Module),
  /// When trying to load or parse the module, an error occurred.
  Err(ModuleError),
  /// An internal state set when loading a module asynchronously.
  Pending,
}

impl ModuleSlot {
  #[cfg(test)]
  pub fn module(&self) -> Option<&Module> {
    if let ModuleSlot::Module(module) = self {
      Some(module)
    } else {
      None
    }
  }
}

type ModuleResult<'a> =
  (&'a ModuleSpecifier, Result<&'a Module, &'a ModuleError>);

/// Convert a module slot entry into a result which contains the resolved
/// module specifier, module kind, and media type or the module graph error.
fn to_result<'a>(
  (specifier, module_slot): (&'a ModuleSpecifier, &'a ModuleSlot),
) -> Option<ModuleResult<'a>> {
  match module_slot {
    ModuleSlot::Err(err) => Some((specifier, Err(err))),
    ModuleSlot::Module(module) => Some((specifier, Ok(module))),
    ModuleSlot::Pending => None,
  }
}

/// Provides a way for imports, through configuration, to be imported to the
/// module graph without requiring the dependencies to be analyzed. This is
/// intended to be used for importing type dependencies or other externally
/// defined dependencies, like JSX runtimes.
#[derive(Debug, Clone, Serialize)]
pub struct GraphImport {
  /// A map of resolved dependencies, where the key is the value originally
  /// provided for the import and the value is the resolved dependency.
  #[serde(serialize_with = "serialize_dependencies")]
  pub dependencies: IndexMap<String, Dependency>,
}

impl GraphImport {
  pub fn new(
    referrer: &ModuleSpecifier,
    imports: Vec<String>,
    maybe_resolver: Option<&dyn Resolver>,
    maybe_npm_resolver: Option<&dyn NpmResolver>,
  ) -> Self {
    let dependencies = imports
      .into_iter()
      .map(|import| {
        let referrer_range = Range {
          specifier: referrer.clone(),
          start: Position::zeroed(),
          end: Position::zeroed(),
        };
        let maybe_type = resolve(
          &import,
          referrer_range,
          ResolutionMode::Types,
          maybe_resolver,
          maybe_npm_resolver,
        );
        (
          import,
          Dependency {
            is_dynamic: false,
            maybe_code: Resolution::None,
            maybe_type,
            maybe_attribute_type: None,
            imports: vec![],
          },
        )
      })
      .collect();
    Self { dependencies }
  }
}

#[derive(Default)]
pub struct BuildOptions<'a> {
  pub is_dynamic: bool,
  /// Additional imports that should be brought into the scope of
  /// the module graph to add to the graph's "imports". This may
  /// be extra modules such as TypeScript's "types" option or JSX
  /// runtime types.
  pub imports: Vec<ReferrerImports>,
  pub file_system: Option<&'a dyn FileSystem>,
  pub resolver: Option<&'a dyn Resolver>,
  pub npm_resolver: Option<&'a dyn NpmResolver>,
  pub module_analyzer: Option<&'a dyn ModuleAnalyzer>,
  pub module_parser: Option<&'a dyn ModuleParser>,
  pub reporter: Option<&'a dyn Reporter>,
  /// Whether to fill workspace members with fast check TypeScript data.
  pub workspace_fast_check: bool,
  pub workspace_members: Vec<WorkspaceMember>,
}

#[derive(Debug, Copy, Clone)]
pub enum ModuleEntryRef<'a> {
  Module(&'a Module),
  Err(&'a ModuleError),
  Redirect(&'a ModuleSpecifier),
}

#[derive(Debug, Clone)]
pub struct WalkOptions {
  pub follow_dynamic: bool,
  pub follow_type_only: bool,
  pub check_js: bool,
}

impl Default for WalkOptions {
  fn default() -> Self {
    Self {
      follow_dynamic: false,
      follow_type_only: true,
      check_js: true,
    }
  }
}

pub struct ModuleEntryIterator<'a> {
  graph: &'a ModuleGraph,
  seen: HashSet<&'a ModuleSpecifier>,
  visiting: VecDeque<&'a ModuleSpecifier>,
  follow_dynamic: bool,
  follow_type_only: bool,
  check_js: bool,
  previous_module: Option<ModuleEntryRef<'a>>,
}

impl<'a> ModuleEntryIterator<'a> {
  fn new(
    graph: &'a ModuleGraph,
    roots: &'a [ModuleSpecifier],
    options: WalkOptions,
  ) -> Self {
    let mut seen =
      HashSet::<&'a ModuleSpecifier>::with_capacity(graph.specifiers_count());
    let mut visiting = VecDeque::<&'a ModuleSpecifier>::new();
    for root in roots {
      seen.insert(root);
      visiting.push_back(root);
    }
    for (_, dep) in graph.imports.values().flat_map(|i| &i.dependencies) {
      let mut resolutions = Vec::with_capacity(2);
      resolutions.push(&dep.maybe_code);
      if options.follow_type_only {
        resolutions.push(&dep.maybe_type);
      }
      #[allow(clippy::manual_flatten)]
      for resolution in resolutions {
        if let Resolution::Ok(resolved) = resolution {
          let specifier = &resolved.specifier;
          if seen.insert(specifier) {
            visiting.push_front(specifier);
          }
        }
      }
    }

    Self {
      graph,
      seen,
      visiting,
      follow_dynamic: options.follow_dynamic,
      follow_type_only: options.follow_type_only,
      check_js: options.check_js,
      previous_module: None,
    }
  }

  /// Skips analyzing the dependencies of the previously returned module.
  pub fn skip_previous_dependencies(&mut self) {
    self.previous_module = None;
  }

  /// An iterator over all the errors found when walking this iterator.
  ///
  /// This can be useful in scenarios where you want to filter or ignore an error.
  pub fn errors(self) -> ModuleGraphErrorIterator<'a> {
    ModuleGraphErrorIterator::new(self)
  }

  /// Consumes the iterator validating all the items for any resolution
  /// or module graph errors.
  ///
  /// This is different than calling `.valid()` on a module graph because
  /// it only applies to the roots filtered by the iterator with the provided
  /// options.
  #[allow(clippy::result_large_err)]
  pub fn validate(self) -> Result<(), ModuleGraphError> {
    if let Some(err) = self.errors().next() {
      Err(err)
    } else {
      Ok(())
    }
  }
}

impl<'a> Iterator for ModuleEntryIterator<'a> {
  type Item = (&'a ModuleSpecifier, ModuleEntryRef<'a>);

  fn next(&mut self) -> Option<Self::Item> {
    match self.previous_module.take() {
      Some(ModuleEntryRef::Module(module)) => match module {
        Module::Esm(module) => {
          let check_types = (self.check_js
            || !matches!(
              module.media_type,
              MediaType::JavaScript
                | MediaType::Mjs
                | MediaType::Cjs
                | MediaType::Jsx
            ))
            && self.follow_type_only;
          if check_types {
            if let Some(Resolution::Ok(resolved)) = module
              .maybe_types_dependency
              .as_ref()
              .map(|d| &d.dependency)
            {
              let specifier = &resolved.specifier;
              if self.seen.insert(specifier) {
                self.visiting.push_front(specifier);
              }
            }
          }
          let module_deps = if check_types {
            module.dependencies_prefer_fast_check()
          } else {
            &module.dependencies
          };
          for dep in module_deps.values().rev() {
            if !dep.is_dynamic || self.follow_dynamic {
              let mut resolutions = Vec::with_capacity(2);
              resolutions.push(&dep.maybe_code);
              if check_types {
                resolutions.push(&dep.maybe_type);
              }
              #[allow(clippy::manual_flatten)]
              for resolution in resolutions {
                if let Resolution::Ok(resolved) = resolution {
                  let specifier = &resolved.specifier;
                  if self.seen.insert(specifier) {
                    self.visiting.push_front(specifier);
                  }
                }
              }
            }
          }
        }
        Module::Json(_)
        | Module::External(_)
        | Module::Npm(_)
        | Module::Node(_) => {}
      },
      Some(ModuleEntryRef::Redirect(specifier)) => {
        if self.seen.insert(specifier) {
          self.visiting.push_front(specifier);
        }
      }
      Some(ModuleEntryRef::Err(_)) | None => {}
    }

    let (specifier, module_entry) = loop {
      let specifier = self.visiting.pop_front()?;
      match self.graph.module_slots.get_key_value(specifier) {
        Some((specifier, module_slot)) => {
          match module_slot {
            ModuleSlot::Pending => {
              // ignore
            }
            ModuleSlot::Module(module) => {
              break (specifier, ModuleEntryRef::Module(module))
            }
            ModuleSlot::Err(err) => {
              break (specifier, ModuleEntryRef::Err(err))
            }
          }
        }
        None => {
          if let Some((specifier, to)) =
            self.graph.redirects.get_key_value(specifier)
          {
            break (specifier, ModuleEntryRef::Redirect(to));
          }
        }
      }
    };

    self.previous_module = Some(module_entry);

    Some((specifier, module_entry))
  }
}

pub struct ModuleGraphErrorIterator<'a> {
  iterator: ModuleEntryIterator<'a>,
  next_errors: Vec<ModuleGraphError>,
}

impl<'a> ModuleGraphErrorIterator<'a> {
  pub fn new(iterator: ModuleEntryIterator<'a>) -> Self {
    Self {
      iterator,
      next_errors: Default::default(),
    }
  }

  fn check_resolution(
    &self,
    module: &EsModule,
    mode: ResolutionMode,
    specifier_text: &str,
    resolution: &Resolution,
    is_dynamic: bool,
  ) -> Option<ModuleGraphError> {
    match resolution {
      Resolution::Ok(resolved) => {
        let referrer_scheme = module.specifier.scheme();
        let specifier_scheme = resolved.specifier.scheme();
        if referrer_scheme == "https" && specifier_scheme == "http" {
          Some(ModuleGraphError::for_resolution_mode(
            mode,
            ResolutionError::InvalidDowngrade {
              specifier: resolved.specifier.clone(),
              range: resolved.range.clone(),
            },
          ))
        } else if matches!(referrer_scheme, "https" | "http")
          && matches!(specifier_scheme, "file")
          && specifier_text.to_lowercase().starts_with("file://")
        {
          Some(ModuleGraphError::for_resolution_mode(
            mode,
            ResolutionError::InvalidLocalImport {
              specifier: resolved.specifier.clone(),
              range: resolved.range.clone(),
            },
          ))
        } else if self.iterator.follow_dynamic {
          let resolved_specifier =
            self.iterator.graph.resolve(&resolved.specifier);
          let module_slot =
            self.iterator.graph.module_slots.get(&resolved_specifier);
          if let Some(ModuleSlot::Err(ModuleError::Missing(
            specifier,
            maybe_range,
          ))) = module_slot
          {
            // we want to surface module missing errors as dynamic missing errors
            if is_dynamic {
              Some(ModuleGraphError::ModuleError(ModuleError::MissingDynamic(
                specifier.clone(),
                resolved.range.clone(),
              )))
            } else {
              Some(ModuleGraphError::ModuleError(ModuleError::Missing(
                specifier.clone(),
                maybe_range.clone(),
              )))
            }
          } else {
            None
          }
        } else {
          None
        }
      }
      Resolution::Err(err) => {
        Some(ModuleGraphError::for_resolution_mode(mode, *err.clone()))
      }
      Resolution::None => None,
    }
  }
}

impl<'a> Iterator for ModuleGraphErrorIterator<'a> {
  type Item = ModuleGraphError;

  fn next(&mut self) -> Option<Self::Item> {
    while self.next_errors.is_empty() {
      let follow_type_only = self.iterator.follow_type_only;
      let check_js = self.iterator.check_js;
      let follow_dynamic = self.iterator.follow_dynamic;

      if let Some((_, module_entry)) = self.iterator.next() {
        match module_entry {
          ModuleEntryRef::Module(Module::Esm(module)) => {
            let check_types = (check_js
              || !matches!(
                module.media_type,
                MediaType::JavaScript
                  | MediaType::Mjs
                  | MediaType::Cjs
                  | MediaType::Jsx
              ))
              && follow_type_only;
            if check_types {
              if let Some(dep) = module.maybe_types_dependency.as_ref() {
                if let Some(err) = self.check_resolution(
                  module,
                  ResolutionMode::Types,
                  &dep.specifier,
                  &dep.dependency,
                  false,
                ) {
                  self.next_errors.push(err);
                }
              }
            }
            let module_deps = if follow_type_only {
              module.dependencies_prefer_fast_check()
            } else {
              &module.dependencies
            };
            for (specifier_text, dep) in module_deps {
              if follow_dynamic || !dep.is_dynamic {
                if let Some(err) = self.check_resolution(
                  module,
                  ResolutionMode::Execution,
                  specifier_text,
                  &dep.maybe_code,
                  dep.is_dynamic,
                ) {
                  self.next_errors.push(err);
                }
                if check_types {
                  if let Some(err) = self.check_resolution(
                    module,
                    ResolutionMode::Types,
                    specifier_text,
                    &dep.maybe_type,
                    dep.is_dynamic,
                  ) {
                    self.next_errors.push(err);
                  }
                }
              }
            }
          }
          ModuleEntryRef::Err(error) => {
            // ignore missing modules when following dynamic imports
            // because they will be resolved in place
            let should_ignore =
              follow_dynamic && matches!(error, ModuleError::Missing { .. });
            if !should_ignore {
              self
                .next_errors
                .push(ModuleGraphError::ModuleError(error.clone()));
            }
          }
          _ => {}
        }
      } else {
        break; // no more modules, stop searching
      }
    }

    self.next_errors.pop()
  }
}

/// The structure which represents a module graph, which can be serialized as
/// well as "printed". The roots of the graph represent the "starting" point
/// which can be located in the module "slots" in the graph. The graph also
/// contains any redirects where the requested module specifier was redirected
/// to another module specifier when being loaded.
#[derive(Debug, Clone, Serialize)]
pub struct ModuleGraph {
  #[serde(skip_serializing)]
  graph_kind: GraphKind,
  pub roots: Vec<ModuleSpecifier>,
  #[serde(rename = "modules")]
  #[serde(serialize_with = "serialize_module_slots")]
  pub(crate) module_slots: BTreeMap<ModuleSpecifier, ModuleSlot>,
  #[serde(skip_serializing_if = "IndexMap::is_empty")]
  #[serde(serialize_with = "serialize_graph_imports")]
  pub imports: IndexMap<ModuleSpecifier, GraphImport>,
  pub redirects: BTreeMap<ModuleSpecifier, ModuleSpecifier>,
  #[serde(skip_serializing)]
  pub npm_packages: Vec<PackageNv>,
  #[serde(skip_serializing)]
  pub has_node_specifier: bool,
  #[serde(rename = "packages")]
  #[serde(skip_serializing_if = "PackageSpecifiers::is_empty")]
  pub packages: PackageSpecifiers,
}

impl ModuleGraph {
  pub fn new(graph_kind: GraphKind) -> Self {
    Self {
      graph_kind,
      roots: Default::default(),
      module_slots: Default::default(),
      imports: Default::default(),
      redirects: Default::default(),
      npm_packages: Default::default(),
      has_node_specifier: false,
      packages: Default::default(),
    }
  }

  pub fn graph_kind(&self) -> GraphKind {
    self.graph_kind
  }

  pub async fn build<'a>(
    &mut self,
    roots: Vec<ModuleSpecifier>,
    loader: &mut dyn Loader,
    options: BuildOptions<'a>,
  ) -> Vec<BuildDiagnostic> {
    let default_module_parser = CapturingModuleAnalyzer::default();
    #[cfg(not(target_arch = "wasm32"))]
    let file_system = RealFileSystem;
    #[cfg(target_arch = "wasm32")]
    let file_system = NullFileSystem;
    Builder::build(
      self,
      roots,
      options.imports,
      options.is_dynamic,
      options.file_system.unwrap_or(&file_system),
      options.resolver,
      options.npm_resolver,
      loader,
      options.module_analyzer.unwrap_or(&default_module_parser),
      options.module_parser.unwrap_or(&default_module_parser),
      options.reporter,
      options.workspace_fast_check,
      options.workspace_members,
    )
    .await
  }

  /// Creates a new cloned module graph from the provided roots.
  pub fn segment(&self, roots: &[ModuleSpecifier]) -> Self {
    if roots == self.roots {
      // perf - do a straight clone since the roots are the same
      return self.clone();
    }

    let mut new_graph = ModuleGraph::new(self.graph_kind);
    let entries = self.walk(
      roots,
      WalkOptions {
        follow_dynamic: true,
        follow_type_only: true,
        check_js: true,
      },
    );

    for (specifier, module_entry) in entries {
      match module_entry {
        ModuleEntryRef::Module(module) => {
          new_graph
            .module_slots
            .insert(specifier.clone(), ModuleSlot::Module(module.clone()));
        }
        ModuleEntryRef::Err(err) => {
          new_graph
            .module_slots
            .insert(specifier.clone(), ModuleSlot::Err(err.clone()));
        }
        ModuleEntryRef::Redirect(specifier_to) => {
          new_graph
            .redirects
            .insert(specifier.clone(), specifier_to.clone());
        }
      }
    }
    new_graph.imports = self.imports.clone();
    new_graph.roots = roots.iter().map(|r| (*r).to_owned()).collect();
    new_graph.npm_packages = self.npm_packages.clone();
    new_graph.has_node_specifier = self.has_node_specifier;

    new_graph
  }

  /// Iterates over all the module entries in the module graph searching from the provided roots.
  pub fn walk<'a>(
    &'a self,
    roots: &'a [ModuleSpecifier],
    options: WalkOptions,
  ) -> ModuleEntryIterator<'a> {
    ModuleEntryIterator::new(self, roots, options)
  }

  /// Returns `true` if the specifier resolves to a module within a graph,
  /// otherwise returns `false`.
  pub fn contains(&self, specifier: &ModuleSpecifier) -> bool {
    let specifier = self.resolve(specifier);
    self
      .module_slots
      .get(&specifier)
      .map_or(false, |ms| matches!(ms, ModuleSlot::Module(_)))
  }

  /// Returns any module errors found in the graph.
  ///
  /// NOTE: This does not return any resolution errors.
  pub fn module_errors(&self) -> impl Iterator<Item = &ModuleError> {
    self.module_slots.values().filter_map(|ms| match ms {
      ModuleSlot::Err(err) => Some(err),
      ModuleSlot::Module(_) | ModuleSlot::Pending => None,
    })
  }

  /// Get a module from the module graph, returning `None` if the module is not
  /// part of the graph, or if when loading the module it errored. If any module
  /// resolution error is needed, then use the `try_get()` method which will
  /// return any resolution error as the error in the result.
  pub fn get(&self, specifier: &ModuleSpecifier) -> Option<&Module> {
    let specifier = self.resolve(specifier);
    match self.module_slots.get(&specifier) {
      Some(ModuleSlot::Module(module)) => Some(module),
      _ => None,
    }
  }

  /// Return a vector of references to module objects in the graph. Only modules
  /// that were fully resolved are present, as "errors" are omitted. If
  /// you need to know what errors are in the graph, walk the graph via `.walk`
  /// or if you just need to check if everything is "ok" with the graph, use the
  /// `.valid()` method.
  pub fn modules(&self) -> impl Iterator<Item = &Module> {
    self.module_slots.values().filter_map(|ms| match ms {
      ModuleSlot::Module(m) => Some(m),
      _ => None,
    })
  }

  /// Resolve a specifier from the module graph following any possible redirects
  /// returning the "final" module.
  pub fn resolve(&self, specifier: &ModuleSpecifier) -> ModuleSpecifier {
    let mut redirected_specifier = specifier;
    let max_redirects = 10;
    let mut seen = HashSet::with_capacity(max_redirects);
    seen.insert(redirected_specifier);
    while let Some(specifier) = self.redirects.get(redirected_specifier) {
      if !seen.insert(specifier) {
        log::warn!("An infinite loop of redirections detected.\n  Original specifier: {specifier}");
        break;
      }
      redirected_specifier = specifier;
      if seen.len() >= max_redirects {
        log::warn!("An excessive number of redirections detected.\n  Original specifier: {specifier}");
        break;
      }
    }
    redirected_specifier.clone()
  }

  /// Resolve a dependency of a referring module providing the string specifier
  /// of the dependency and returning an optional fully qualified module
  /// specifier.
  ///
  /// The `prefer_types` flags indicates if a type dependency is preferred over
  /// a code dependency. If `true`, a type dependency will be returned in favor
  /// of a code dependency. If `false` a code dependency will be returned in
  /// favor of a type dependency. The value should be set to `true` when
  /// resolving specifiers for type checking, or otherwise `false`.
  pub fn resolve_dependency(
    &self,
    specifier: &str,
    referrer: &ModuleSpecifier,
    prefer_types: bool,
  ) -> Option<ModuleSpecifier> {
    let referrer = self.resolve(referrer);
    if let Some(ModuleSlot::Module(referring_module)) =
      self.module_slots.get(&referrer)
    {
      self.resolve_dependency_from_module(
        specifier,
        referring_module,
        prefer_types,
      )
    } else if let Some(graph_import) = self.imports.get(&referrer) {
      let dependency = graph_import.dependencies.get(specifier)?;
      self.resolve_dependency_from_dep(dependency, prefer_types)
    } else {
      None
    }
  }

  pub fn resolve_dependency_from_module(
    &self,
    specifier: &str,
    referring_module: &Module,
    prefer_types: bool,
  ) -> Option<ModuleSpecifier> {
    match referring_module {
      Module::Esm(referring_module) => {
        let dependency = referring_module.dependencies.get(specifier)?;
        self.resolve_dependency_from_dep(dependency, prefer_types)
      }
      Module::Json(_)
      | Module::Npm(_)
      | Module::Node(_)
      | Module::External(_) => None,
    }
  }

  pub fn resolve_dependency_from_dep(
    &self,
    dependency: &Dependency,
    prefer_types: bool,
  ) -> Option<ModuleSpecifier> {
    let (maybe_first, maybe_second) = if prefer_types {
      (&dependency.maybe_type, &dependency.maybe_code)
    } else {
      (&dependency.maybe_code, &dependency.maybe_type)
    };
    let unresolved_specifier = maybe_first
      .maybe_specifier()
      .or_else(|| maybe_second.maybe_specifier())?;
    let resolved_specifier = self.resolve(unresolved_specifier);
    // Even if we resolved the specifier, it doesn't mean the module is actually
    // there, so check in the module slots
    match self.module_slots.get(&resolved_specifier) {
      Some(ModuleSlot::Module(Module::Esm(module))) if prefer_types => {
        // check for if this module has a types dependency
        if let Some(Resolution::Ok(resolved)) = module
          .maybe_types_dependency
          .as_ref()
          .map(|d| &d.dependency)
        {
          let resolved_specifier = self.resolve(&resolved.specifier);
          if matches!(
            self.module_slots.get(&resolved_specifier),
            Some(ModuleSlot::Module(_))
          ) {
            return Some(resolved_specifier);
          }
        }
        Some(resolved_specifier)
      }
      Some(ModuleSlot::Module(_)) => Some(resolved_specifier),
      _ => None,
    }
  }

  /// Return the entries of the specifiers in the graph, where the first value
  /// is a module specifier and the second value is a result that contains a tuple of
  /// the module specifier, module kind, and media type, or the module graph
  /// error.
  pub fn specifiers(
    &self,
  ) -> impl Iterator<Item = (&ModuleSpecifier, Result<&Module, &ModuleError>)>
  {
    self.module_slots.iter().filter_map(to_result).chain(
      self.redirects.iter().filter_map(|(specifier, found)| {
        let module_slot = self.module_slots.get(found)?;
        to_result((specifier, module_slot))
      }),
    )
  }

  /// Retrieve a module from the module graph. If the module identified as a
  /// dependency of the graph, but resolving or loading that module resulted in
  /// an error, the error will be returned as the `Err` of the result. If the
  /// module is not part of the graph, or the module is missing from the graph,
  /// the result will be `Ok` with the option of the module.
  pub fn try_get(
    &self,
    specifier: &ModuleSpecifier,
  ) -> Result<Option<&Module>, &ModuleError> {
    let specifier = self.resolve(specifier);
    match self.module_slots.get(&specifier) {
      Some(ModuleSlot::Module(module)) => Ok(Some(module)),
      Some(ModuleSlot::Err(err)) => Err(err),
      _ => Ok(None),
    }
  }

  /// Similar to `try_get`, but will prefer resolving to the types dependency if
  /// the module has one.
  pub fn try_get_prefer_types(
    &self,
    specifier: &ModuleSpecifier,
  ) -> Result<Option<&Module>, &ModuleError> {
    let Some(module) = self.try_get(specifier)? else {
      return Ok(None);
    };

    if let Some(specifier) = module.esm().and_then(|m| {
      m.maybe_types_dependency
        .as_ref()
        .and_then(|d| d.dependency.ok())
        .map(|r| &r.specifier)
    }) {
      self.try_get(specifier)
    } else {
      Ok(Some(module))
    }
  }

  /// Walk the graph from the root, checking to see if there are any module
  /// graph errors on non-type only, non-dynamic imports. The first error is
  /// returned as as error result, otherwise ok if there are no errors.
  #[allow(clippy::result_large_err)]
  pub fn valid(&self) -> Result<(), ModuleGraphError> {
    self
      .walk(
        &self.roots,
        WalkOptions {
          check_js: true,
          follow_type_only: false,
          follow_dynamic: false,
        },
      )
      .validate()
  }

  /// Gets the approximate number of specifiers in the graph.
  ///
  /// This is useful for pre-allocating actions that will take
  /// place on the graph.
  pub fn specifiers_count(&self) -> usize {
    self.module_slots.len() + self.redirects.len() + self.imports.len()
  }
}

/// Resolve a string specifier from a referring module, using the resolver if
/// present, returning the resolution result.
fn resolve(
  specifier_text: &str,
  referrer_range: Range,
  mode: ResolutionMode,
  maybe_resolver: Option<&dyn Resolver>,
  maybe_npm_resolver: Option<&dyn NpmResolver>,
) -> Resolution {
  let response = if let Some(resolver) = maybe_resolver {
    resolver.resolve(specifier_text, &referrer_range, mode)
  } else {
    resolve_import(specifier_text, &referrer_range.specifier)
      .map_err(|err| err.into())
  };
  if let Some(npm_resolver) = maybe_npm_resolver {
    if npm_resolver.enables_bare_builtin_node_module() {
      use import_map::ImportMapError;
      use ResolveError::*;
      use SpecifierError::*;
      let res_ref = response.as_ref();
      if matches!(res_ref, Err(Specifier(ImportPrefixMissing(_, _))))
        || matches!(res_ref, Err(Other(e)) if matches!(e.downcast_ref::<ImportMapError>(), Some(&ImportMapError::UnmappedBareSpecifier(_, _))))
      {
        if let Ok(specifier) =
          ModuleSpecifier::parse(&format!("node:{}", specifier_text))
        {
          if npm_resolver.resolve_builtin_node_module(&specifier).is_ok() {
            npm_resolver.on_resolve_bare_builtin_node_module(
              specifier_text,
              &referrer_range,
            );
            return Resolution::from_resolve_result(
              Ok(specifier),
              specifier_text,
              referrer_range,
            );
          }
        }
      }
    }
  }
  Resolution::from_resolve_result(response, specifier_text, referrer_range)
}

fn serialize_module_slots<S>(
  module_slots: &BTreeMap<ModuleSpecifier, ModuleSlot>,
  serializer: S,
) -> Result<S::Ok, S::Error>
where
  S: Serializer,
{
  let mut seq = serializer.serialize_seq(Some(module_slots.len()))?;
  for (specifier, slot) in module_slots.iter() {
    match slot {
      ModuleSlot::Module(module) => seq.serialize_element(module)?,
      ModuleSlot::Err(err) => seq.serialize_element(&serde_json::json!({
        "specifier": specifier,
        "error": err.to_string(),
      }))?,
      ModuleSlot::Pending => seq.serialize_element(&serde_json::json!({
        "specifier": specifier,
        "error": "[INTERNAL ERROR] A pending module load never completed.",
      }))?,
    };
  }
  seq.end()
}

fn serialize_graph_imports<S>(
  graph_imports: &IndexMap<ModuleSpecifier, GraphImport>,
  serializer: S,
) -> Result<S::Ok, S::Error>
where
  S: Serializer,
{
  #[derive(Serialize)]
  struct GraphImportWithReferrer<'a> {
    referrer: &'a ModuleSpecifier,
    #[serde(flatten)]
    graph_import: &'a GraphImport,
  }
  let mut seq = serializer.serialize_seq(Some(graph_imports.len()))?;
  for (referrer, graph_import) in graph_imports {
    seq.serialize_element(&GraphImportWithReferrer {
      referrer,
      graph_import,
    })?
  }
  seq.end()
}

/// With the provided information, parse a module and return its "module slot"
#[allow(clippy::too_many_arguments)]
#[allow(clippy::result_large_err)]
pub(crate) fn parse_module(
  graph_kind: GraphKind,
  specifier: &ModuleSpecifier,
  maybe_headers: Option<&HashMap<String, String>>,
  content: Arc<[u8]>,
  maybe_attribute_type: Option<AttributeTypeWithRange>,
  maybe_referrer: Option<Range>,
  file_system: &dyn FileSystem,
  maybe_resolver: Option<&dyn Resolver>,
  module_analyzer: &dyn ModuleAnalyzer,
  is_root: bool,
  is_dynamic_branch: bool,
  maybe_npm_resolver: Option<&dyn NpmResolver>,
) -> Result<Module, ModuleError> {
  let media_type =
    MediaType::from_specifier_and_headers(specifier, maybe_headers);

  // here we check any media types that should have assertions made against them
  // if they aren't the root and add them to the graph, otherwise we continue
  if media_type == MediaType::Json
    && (is_root
      || is_dynamic_branch
      || matches!(
        maybe_attribute_type.as_ref().map(|t| t.kind.as_str()),
        Some("json")
      ))
  {
    let source = new_source_with_text(specifier, content)?;
    return Ok(Module::Json(JsonModule {
      maybe_cache_info: None,
      text: source.text.unwrap(),
      bytes: source.bytes,
      media_type: MediaType::Json,
      specifier: specifier.clone(),
    }));
  }

  if let Some(attribute_type) = maybe_attribute_type {
    if attribute_type.kind == "json" {
      return Err(ModuleError::InvalidTypeAssertion {
        specifier: specifier.clone(),
        range: attribute_type.range,
        actual_media_type: media_type,
        expected_media_type: MediaType::Json,
      });
    } else {
      return Err(ModuleError::UnsupportedImportAttributeType {
        specifier: specifier.clone(),
        range: attribute_type.range,
        kind: attribute_type.kind,
      });
    }
  }

  // Here we check for known ES Modules that we will analyze the dependencies of
  match media_type {
    MediaType::JavaScript
    | MediaType::Mjs
    | MediaType::Cjs
    | MediaType::Jsx
    | MediaType::TypeScript
    | MediaType::Mts
    | MediaType::Cts
    | MediaType::Tsx
    | MediaType::Dts
    | MediaType::Dmts
    | MediaType::Dcts => {
      let source = new_source_with_text(specifier, content)?;
      match module_analyzer.analyze(
        specifier,
        source.text.clone().unwrap(),
        media_type,
      ) {
        Ok(module_info) => {
          // Return the module as a valid module
          Ok(Module::Esm(parse_es_module_from_module_info(
            graph_kind,
            specifier,
            media_type,
            maybe_headers,
            module_info,
            source,
            file_system,
            maybe_resolver,
            maybe_npm_resolver,
          )))
        }
        Err(diagnostic) => {
          Err(ModuleError::ParseErr(specifier.clone(), diagnostic))
        }
      }
    }
    MediaType::Unknown if is_root => {
      let source = new_source_with_text(specifier, content)?;
      match module_analyzer.analyze(
        specifier,
        source.text.clone().unwrap(),
        MediaType::JavaScript,
      ) {
        Ok(module_info) => {
          // Return the module as a valid module
          Ok(Module::Esm(parse_es_module_from_module_info(
            graph_kind,
            specifier,
            media_type,
            maybe_headers,
            module_info,
            source,
            file_system,
            maybe_resolver,
            maybe_npm_resolver,
          )))
        }
        Err(diagnostic) => {
          Err(ModuleError::ParseErr(specifier.clone(), diagnostic))
        }
      }
    }
    MediaType::Json
    | MediaType::Wasm
    | MediaType::TsBuildInfo
    | MediaType::SourceMap
    | MediaType::Unknown => Err(ModuleError::UnsupportedMediaType(
      specifier.clone(),
      media_type,
      maybe_referrer,
    )),
  }
}

#[allow(clippy::too_many_arguments)]
pub(crate) fn parse_es_module_from_module_info(
  graph_kind: GraphKind,
  specifier: &ModuleSpecifier,
  media_type: MediaType,
  maybe_headers: Option<&HashMap<String, String>>,
  module_info: ModuleInfo,
  source: EsModuleSource,
  file_system: &dyn FileSystem,
  maybe_resolver: Option<&dyn Resolver>,
  maybe_npm_resolver: Option<&dyn NpmResolver>,
) -> EsModule {
  let mut module = EsModule::new(specifier.clone(), source);
  module.media_type = media_type;

  // Analyze the TypeScript triple-slash references
  if graph_kind.include_types() {
    for reference in module_info.ts_references {
      match reference {
        TypeScriptReference::Path(specifier) => {
          let dep = module
            .dependencies
            .entry(specifier.text.clone())
            .or_default();
          let range = Range::from_position_range(
            module.specifier.clone(),
            specifier.range,
          );
          if dep.maybe_type.is_none() {
            dep.maybe_type = resolve(
              &specifier.text,
              range.clone(),
              ResolutionMode::Types,
              maybe_resolver,
              maybe_npm_resolver,
            );
          }
          dep.imports.push(Import {
            specifier: specifier.text,
            kind: ImportKind::TsReferencePath,
            range,
            is_dynamic: false,
            attributes: Default::default(),
          });
        }
        TypeScriptReference::Types(specifier) => {
          let range = Range::from_position_range(
            module.specifier.clone(),
            specifier.range,
          );
          let dep_resolution = resolve(
            &specifier.text,
            range.clone(),
            ResolutionMode::Types,
            maybe_resolver,
            maybe_npm_resolver,
          );
          if is_untyped(&module.media_type) {
            module.maybe_types_dependency = Some(TypesDependency {
              specifier: specifier.text.clone(),
              dependency: dep_resolution,
            });
          } else {
            let dep = module
              .dependencies
              .entry(specifier.text.clone())
              .or_default();
            if dep.maybe_type.is_none() {
              dep.maybe_type = dep_resolution;
            }
            dep.imports.push(Import {
              specifier: specifier.text,
              kind: ImportKind::TsReferenceTypes,
              range,
              is_dynamic: false,
              attributes: Default::default(),
            });
          }
        }
      }
    }
  }

  // Inject the JSX import source dependency if needed. This is done as follows:
  // 1. Check that the module is a JSX or TSX module.
  // 2. If the module has a @jsxImportSource pragma, use that as the import
  //    source.
  // 3. If the resolver has a default JSX import source, use that as the import
  //    source.
  // 4. If none of the above are true, do not inject a dependency.
  if matches!(media_type, MediaType::Jsx | MediaType::Tsx) {
    let res = module_info.jsx_import_source.or_else(|| {
      maybe_resolver.and_then(|r| {
        r.default_jsx_import_source()
          .map(|import_source| SpecifierWithRange {
            text: import_source,
            range: PositionRange {
              start: Position::zeroed(),
              end: Position::zeroed(),
            },
          })
      })
    });
    if let Some(import_source) = res {
      let jsx_import_source_module = maybe_resolver
        .map(|r| r.jsx_import_source_module())
        .unwrap_or(DEFAULT_JSX_IMPORT_SOURCE_MODULE);
      let specifier_text =
        format!("{}/{}", import_source.text, jsx_import_source_module);
      let dep = module
        .dependencies
        .entry(specifier_text.clone())
        .or_default();
      let range = Range::from_position_range(
        module.specifier.clone(),
        import_source.range,
      );
      if dep.maybe_code.is_none() {
        dep.maybe_code = resolve(
          &specifier_text,
          range.clone(),
          ResolutionMode::Execution,
          maybe_resolver,
          maybe_npm_resolver,
        );
      }
      dep.imports.push(Import {
        specifier: specifier_text,
        kind: ImportKind::JsxImportSource,
        range,
        is_dynamic: false,
        attributes: Default::default(),
      });
    }
  }

  // Analyze any JSDoc type imports
  if graph_kind.include_types() {
    for specifier in module_info.jsdoc_imports {
      let dep = module
        .dependencies
        .entry(specifier.text.clone())
        .or_default();
      let range =
        Range::from_position_range(module.specifier.clone(), specifier.range);
      if dep.maybe_type.is_none() {
        dep.maybe_type = resolve(
          &specifier.text,
          range.clone(),
          ResolutionMode::Types,
          maybe_resolver,
          maybe_npm_resolver,
        );
      }
      dep.imports.push(Import {
        specifier: specifier.text,
        kind: ImportKind::JsDoc,
        range,
        is_dynamic: false,
        attributes: Default::default(),
      });
    }
  }

  // Analyze the X-TypeScript-Types header
  if graph_kind.include_types() && module.maybe_types_dependency.is_none() {
    if let Some(headers) = maybe_headers {
      if let Some(types_header) = headers.get("x-typescript-types") {
        let range = Range {
          specifier: module.specifier.clone(),
          start: Position::zeroed(),
          end: Position::zeroed(),
        };
        module.maybe_types_dependency = Some(TypesDependency {
          specifier: types_header.to_string(),
          dependency: resolve(
            types_header,
            range,
            ResolutionMode::Types,
            maybe_resolver,
            maybe_npm_resolver,
          ),
        });
      }
    }
  }

  // Use resolve_types from maybe_resolver
  if let Some(resolver) = maybe_resolver {
    // this will only get called if there is no other types dependency and
    // the media type is untyped.
    if graph_kind.include_types()
      && module.maybe_types_dependency.is_none()
      && is_untyped(&module.media_type)
    {
      module.maybe_types_dependency =
        match resolver.resolve_types(&module.specifier) {
          Ok(Some((specifier, maybe_range))) => {
            let specifier_text = module.specifier.to_string();
            Some(TypesDependency {
              specifier: specifier_text,
              dependency: Resolution::Ok(Box::new(ResolutionResolved {
                specifier: specifier.clone(),
                range: maybe_range.unwrap_or_else(|| Range {
                  specifier,
                  start: Position::zeroed(),
                  end: Position::zeroed(),
                }),
              })),
            })
          }
          Ok(None) => None,
          Err(err) => Some(TypesDependency {
            specifier: module.specifier.to_string(),
            dependency: Resolution::Err(Box::new(
              ResolutionError::ResolverError {
                error: Arc::new(err),
                specifier: module.specifier.to_string(),
                range: Range {
                  specifier: module.specifier.clone(),
                  start: Position::zeroed(),
                  end: Position::zeroed(),
                },
              },
            )),
          }),
        };
    }
  }

  // Analyze ES dependencies
  fill_module_dependencies(
    graph_kind,
    module_info.dependencies,
    &module.specifier,
    &mut module.dependencies,
    file_system,
    maybe_resolver,
    maybe_npm_resolver,
  );

  // Return the module as a valid module
  module
}

fn fill_module_dependencies(
  graph_kind: GraphKind,
  dependencies: Vec<DependencyDescriptor>,
  module_specifier: &ModuleSpecifier,
  module_dependencies: &mut IndexMap<String, Dependency>,
  file_system: &dyn FileSystem,
  maybe_resolver: Option<&dyn Resolver>,
  maybe_npm_resolver: Option<&dyn NpmResolver>,
) {
  for desc in dependencies {
    let (imports, leading_comments) = match desc {
      DependencyDescriptor::Static(desc) => {
        let is_import_or_export_type = matches!(
          desc.kind,
          DependencyKind::ImportType | DependencyKind::ExportType
        );
        if is_import_or_export_type && !graph_kind.include_types() {
          continue; // skip
        }
        let range = Range::from_position_range(
          module_specifier.clone(),
          desc.specifier_range.clone(),
        );

        (
          vec![Import {
            specifier: desc.specifier,
            kind: match is_import_or_export_type {
              true => ImportKind::TsType,
              false => ImportKind::Es,
            },
            range,
            is_dynamic: false,
            attributes: desc.import_attributes,
          }],
          desc.leading_comments,
        )
      }
      DependencyDescriptor::Dynamic(desc) => {
        let import_attributes = desc.import_attributes;
        let specifiers = match desc.argument {
          DynamicArgument::String(text) => {
            vec![text]
          }
          DynamicArgument::Template(parts)
            if module_specifier.scheme() == "file" =>
          {
            let mut parts = analyze_dynamic_arg_template_parts(
              &parts,
              module_specifier,
              &desc.argument_range,
              &import_attributes,
              file_system,
            );
            // operating systems won't always traverse directories in
            // the same order, so sort here to ensure output is stable
            parts.sort();
            parts
          }
          _ => continue,
        };
        let range = Range::from_position_range(
          module_specifier.clone(),
          desc.argument_range.clone(),
        );
        (
          specifiers
            .into_iter()
            .map(|specifier| Import {
              specifier,
              kind: ImportKind::Es,
              range: range.clone(),
              is_dynamic: true,
              attributes: import_attributes.clone(),
            })
            .collect::<Vec<_>>(),
          desc.leading_comments,
        )
      }
    };

    for import in imports {
      let dep = module_dependencies
        .entry(import.specifier.clone())
        .or_default();
      // TODO(nayeemrmn): Import attributes should be visited and checked for
      // every import, not one per specifier.
      if dep.maybe_attribute_type.is_none() {
        dep.maybe_attribute_type = import.attributes.get("type").cloned();
      }

      if import.kind == ImportKind::TsType {
        if dep.maybe_type.is_none() {
          dep.maybe_type = resolve(
            &import.specifier,
            import.range.clone(),
            ResolutionMode::Types,
            maybe_resolver,
            maybe_npm_resolver,
          );
        }
      } else if dep.maybe_code.is_none() {
        // This is a code import, the first one of that specifier in this module.
        // Resolve and determine the initial `is_dynamic` value from it.
        dep.maybe_code = resolve(
          &import.specifier,
          import.range.clone(),
          ResolutionMode::Execution,
          maybe_resolver,
          maybe_npm_resolver,
        );
        dep.is_dynamic = import.is_dynamic;
      } else {
        // This is a code import, but not the first one of that specifier in this
        // module. Maybe update the `is_dynamic` value. Static imports take
        // precedence. Note that `@jsxImportSource` and `/// <reference path />`
        // count as static imports for this purpose.
        dep.is_dynamic = dep.is_dynamic && import.is_dynamic;
      }
      if graph_kind.include_types() && dep.maybe_type.is_none() {
        let specifier = module_specifier.clone();
        let maybe_type =
          if let Some(pragma) = analyze_deno_types(&leading_comments) {
            resolve(
              &pragma.specifier,
              Range::from_position_range(specifier, pragma.range),
              ResolutionMode::Types,
              maybe_resolver,
              maybe_npm_resolver,
            )
          } else {
            let range = import.range.clone();
            // only check if the code resolution is for the same range
            if Some(&range) == dep.maybe_code.maybe_range() {
              let types_resolution = resolve(
                &import.specifier,
                range,
                ResolutionMode::Types,
                maybe_resolver,
                maybe_npm_resolver,
              );
              // only bother setting if the resolved specifier
              // does not match the code specifier
              if types_resolution.maybe_specifier()
                != dep.maybe_code.maybe_specifier()
              {
                types_resolution
              } else {
                Resolution::None
              }
            } else {
              Resolution::None
            }
          };
        dep.maybe_type = maybe_type;
      }
      dep.imports.push(import);
    }
  }
}

fn analyze_dynamic_arg_template_parts(
  parts: &[DynamicTemplatePart],
  referrer: &Url,
  referrer_range: &PositionRange,
  import_attributes: &ImportAttributes,
  file_system: &dyn FileSystem,
) -> Vec<String> {
  fn resolve_initial_dir_path(
    parts: &[DynamicTemplatePart],
    referrer: &Url,
  ) -> Option<ModuleSpecifier> {
    match parts.first()? {
      DynamicTemplatePart::String { value } => {
        if value.starts_with("./") {
          referrer.join(value).ok()
        } else if value.starts_with("file://") {
          ModuleSpecifier::parse(value).ok()
        } else {
          None
        }
      }
      // could be a remote module, so ignore
      DynamicTemplatePart::Expr => None,
    }
  }

  fn validate_string_parts(
    string_parts: &[&String],
    is_last_string: bool,
  ) -> bool {
    fn validate_part(
      index: usize,
      part: &str,
      path_parts: &[&String],
      is_last_string: bool,
    ) -> bool {
      !part.contains("/../")
        && if index == 0 {
          let valid_start = part.starts_with("./") || part.starts_with('/');
          let valid_end = part.ends_with('/');
          valid_start && valid_end
        } else if is_last_string && index == path_parts.len() - 1 {
          part.starts_with('/') || !part.contains('/')
        } else {
          part.starts_with('/') && part.ends_with('/')
        }
    }

    string_parts.iter().enumerate().all(|(index, part)| {
      validate_part(index, part, string_parts, is_last_string)
    })
  }

  let Some(dir_path) = resolve_initial_dir_path(parts, referrer) else {
    return Vec::new();
  };

  let string_parts = parts
    .iter()
    .enumerate()
    .filter_map(|(i, p)| match p {
      DynamicTemplatePart::String { value } => {
        if i == 0 && value.starts_with("file://") {
          None // don't do comparisons on the base
        } else {
          Some(value)
        }
      }
      DynamicTemplatePart::Expr => None,
    })
    .collect::<Vec<_>>();
  let is_last_string =
    matches!(parts.last(), Some(DynamicTemplatePart::String { .. }));
  if !validate_string_parts(&string_parts, is_last_string) {
    return Vec::new(); // don't search for this
  }

  let matching_media_types =
    if import_attributes.get("type").map(|t| t.as_str()) == Some("json") {
      vec![MediaType::Json]
    } else {
      vec![
        MediaType::JavaScript,
        MediaType::TypeScript,
        MediaType::Jsx,
        MediaType::Tsx,
        MediaType::Mjs,
        MediaType::Mts,
      ]
    };
  let mut specifiers = Vec::new();
  // skip the root specifier
  if is_fs_root_specifier(&dir_path) {
    return specifiers;
  }
  let mut pending_dirs = VecDeque::from([dir_path]);
  while let Some(dir_path) = pending_dirs.pop_front() {
    let entries = file_system.read_dir(&dir_path);
    for entry in entries {
      match entry.kind {
        DirEntryKind::File => {
          let url = &entry.url;
          if matching_media_types.contains(&MediaType::from_specifier(url)) {
            if url == referrer {
              continue; // found itself, so skip
            }
            if let Some(specifier) = referrer.make_relative(url) {
              let specifier = if !specifier.starts_with("../") {
                format!("./{}", specifier)
              } else {
                specifier
              };
              let mut valid = true;
              let mut last_index = 0;
              for part in &string_parts {
                if let Some(index) = &specifier[last_index..].find(*part) {
                  last_index += index + part.len();
                } else {
                  valid = false;
                  break;
                }
              }
              if valid {
                if let Some(DynamicTemplatePart::String { value }) =
                  parts.last()
                {
                  if specifier.ends_with(value) {
                    specifiers.push(specifier);
                  }
                } else {
                  specifiers.push(specifier);
                }
              }
            }
          }
        }
        DirEntryKind::Dir => {
          // ignore hidden directories and any node_modules/vendor folders
          let is_allowed_dir = entry
            .url
            .path()
            .rsplit('/')
            .find(|c| !c.is_empty())
            .map(|c| {
              !c.starts_with('.') && c != "node_modules" && c != "vendor"
            })
            .unwrap_or(true);
          if is_allowed_dir {
            pending_dirs.push_back(entry.url);
          }
        }
        DirEntryKind::Symlink => {
          // ignore
        }
        DirEntryKind::Error(err) => {
          // For now, errors are swallowed and not stored in the graph.
          // If we decide to represent these in the graph, we'll need to
          // figure out what to do with errors like directory errors.
          // Additionally, take note that these are dynamic import errors,
          // so they shouldn't be eagerly surfaced.
          log::warn!(
            "Graph failed resolving '{}'. {:#}\n    at {}:{}:{}",
            entry.url,
            err,
            referrer,
            referrer_range.start.line + 1,
            referrer_range.start.character + 1,
          );
        }
      };
    }
  }

  specifiers
}

/// Determine if a media type is "untyped" and should be checked to see if there
/// are types provided.
fn is_untyped(media_type: &MediaType) -> bool {
  matches!(
    media_type,
    MediaType::JavaScript | MediaType::Jsx | MediaType::Mjs | MediaType::Cjs
  )
}

/// The kind of module graph.
#[derive(Debug, Clone, Copy, PartialEq, Eq)]
pub enum GraphKind {
  /// All types of dependencies should be analyzed and included in the graph.
  All,
  /// Only code dependencies should be analyzed and included in the graph. This
  /// is useful when transpiling and running code, but not caring about type
  /// only dependnecies.
  CodeOnly,
  /// Only type dependencies should be analyzed and included in the graph. This
  /// is useful when assessing types, like documentation or type checking, when
  /// the code will not be executed.
  ///
  /// Note that code which is overloaded with types upon access (like the
  /// `X-TypeScript-Types` header or types defined in the code itself) will
  /// still be loaded into the graph, but further code only dependencies will
  /// not be followed.
  TypesOnly,
}

impl Default for GraphKind {
  fn default() -> Self {
    Self::All
  }
}

impl GraphKind {
  pub fn include_types(&self) -> bool {
    matches!(self, Self::All | Self::TypesOnly)
  }
}

enum PendingInfoResponse {
  External {
    specifier: ModuleSpecifier,
  },
  Module {
    content_or_module_info: ContentOrModuleInfo,
    specifier: ModuleSpecifier,
    maybe_headers: Option<HashMap<String, String>>,
  },
}

impl From<LoadResponse> for PendingInfoResponse {
  fn from(load_response: LoadResponse) -> Self {
    match load_response {
      LoadResponse::External { specifier } => Self::External { specifier },
      LoadResponse::Module {
        content,
        specifier,
        maybe_headers,
      } => Self::Module {
        content_or_module_info: ContentOrModuleInfo::Content(content),
        specifier,
        maybe_headers,
      },
    }
  }
}

#[derive(Clone)]
struct JsrPackageVersionInfoExt {
  base_url: Url,
  inner: Arc<JsrPackageVersionInfo>,
}

struct PendingInfo {
  specifier: ModuleSpecifier,
  maybe_range: Option<Range>,
  result: Result<Option<PendingInfoResponse>, anyhow::Error>,
  maybe_version_info: Option<JsrPackageVersionInfoExt>,
}

type PendingInfoFuture = LocalBoxFuture<'static, PendingInfo>;

#[derive(PartialEq, Eq, Hash)]
pub(crate) struct AttributeTypeWithRange {
  range: Range,
  /// The kind of attribute (ex. "json").
  kind: String,
}

struct PendingNpmRegistryInfoLoad {
  package_name: String,
  result: Result<(), Arc<anyhow::Error>>,
}

type PendingNpmRegistryInfoLoadFutures =
  FuturesUnordered<LocalBoxFuture<'static, PendingNpmRegistryInfoLoad>>;

#[derive(Default)]
struct PendingNpmState {
  requested_registry_info_loads: HashSet<String>,
  pending_registry_info_loads: PendingNpmRegistryInfoLoadFutures,
  pending_resolutions: Vec<PendingNpmResolutionItem>,
}

struct PendingJsrResolutionItem {
  specifier: ModuleSpecifier,
  package_ref: JsrPackageReqReference,
  maybe_range: Option<Range>,
}

struct PendingContentLoadItem {
  specifier: ModuleSpecifier,
  maybe_range: Option<Range>,
  result: LoadResult,
  module_info: ModuleInfo,
}

type PendingResult<T> =
  Shared<LocalBoxFuture<'static, Result<T, Arc<anyhow::Error>>>>;

#[derive(Default)]
struct PendingJsrState {
  pending_package_info_loads:
    HashMap<String, PendingResult<Option<Arc<JsrPackageInfo>>>>,
  pending_package_version_info_loads:
    HashMap<PackageNv, PendingResult<Arc<JsrPackageVersionInfo>>>,
  pending_resolutions: Vec<PendingJsrResolutionItem>,
  pending_content_loads:
    FuturesUnordered<LocalBoxFuture<'static, PendingContentLoadItem>>,
  top_level_nvs: BTreeSet<PackageNv>,
}

#[derive(Default)]
struct PendingState {
  pending: FuturesOrdered<PendingInfoFuture>,
  jsr: PendingJsrState,
  npm: PendingNpmState,
  pending_specifiers:
    HashMap<ModuleSpecifier, HashSet<Option<AttributeTypeWithRange>>>,
  dynamic_branches:
    HashMap<ModuleSpecifier, (Range, Option<AttributeTypeWithRange>)>,
}

#[derive(Clone)]
enum ContentOrModuleInfo {
  Content(Arc<[u8]>),
  ModuleInfo(ModuleInfo),
}

#[derive(Debug, Clone, Copy, PartialEq, Eq)]
enum FillPassMode {
  AllowRestart,
  NoRestart,
  CacheBusting,
}

impl FillPassMode {
  fn to_cache_setting(self) -> CacheSetting {
    if self == FillPassMode::CacheBusting {
      CacheSetting::Reload
    } else {
      CacheSetting::Use
    }
  }
}

#[derive(Debug, Clone, PartialEq, Eq, Hash)]
pub struct DiagnosticRange {
  pub specifier: ModuleSpecifier,
  pub range: SourceRange,
}

impl DiagnosticRange {
  pub fn new(specifier: ModuleSpecifier, range: SourceRange) -> Self {
    Self { specifier, range }
  }
}

#[derive(Debug, Clone)]
pub struct BuildDiagnostic {
  pub maybe_range: Option<Range>,
  pub kind: BuildDiagnosticKind,
}

impl std::fmt::Display for BuildDiagnostic {
  fn fmt(&self, f: &mut fmt::Formatter<'_>) -> std::fmt::Result {
    write!(f, "{}", self.kind)?;
    if let Some(range) = &self.maybe_range {
      write!(f, "\n    at {range}")?;
    }
    Ok(())
  }
}

#[derive(Debug, Clone)]
pub enum BuildDiagnosticKind {
  ConstraintNotMatchedWorkspaceVersion {
    reference: JsrPackageReqReference,
    workspace_version: Version,
  },
}

impl std::fmt::Display for BuildDiagnosticKind {
  fn fmt(&self, f: &mut fmt::Formatter<'_>) -> std::fmt::Result {
    match self {
      Self::ConstraintNotMatchedWorkspaceVersion {
        reference,
        workspace_version,
      } => {
        write!(
          f,
          "Version constraint '{}' did not match workspace member version '{}'",
          reference.req(),
          workspace_version,
        )
      }
    }
  }
}

struct Builder<'a, 'graph> {
  in_dynamic_branch: bool,
  file_system: &'a dyn FileSystem,
  loader: &'a mut dyn Loader,
  resolver: Option<&'a dyn Resolver>,
  npm_resolver: Option<&'a dyn NpmResolver>,
  module_analyzer: &'a dyn ModuleAnalyzer,
  #[cfg_attr(not(feature = "fast_check"), allow(dead_code))]
  module_parser: &'a dyn ModuleParser,
  reporter: Option<&'a dyn Reporter>,
  graph: &'graph mut ModuleGraph,
  state: PendingState,
  fill_pass_mode: FillPassMode,
  #[cfg_attr(not(feature = "fast_check"), allow(dead_code))]
  workspace_fast_check: bool,
  workspace_members: Vec<WorkspaceMember>,
  diagnostics: Vec<BuildDiagnostic>,
}

impl<'a, 'graph> Builder<'a, 'graph> {
  #[allow(clippy::too_many_arguments)]
  pub async fn build(
    graph: &'graph mut ModuleGraph,
    roots: Vec<ModuleSpecifier>,
    imports: Vec<ReferrerImports>,
    is_dynamic: bool,
    file_system: &'a dyn FileSystem,
    resolver: Option<&'a dyn Resolver>,
    npm_resolver: Option<&'a dyn NpmResolver>,
    loader: &'a mut dyn Loader,
    module_analyzer: &'a dyn ModuleAnalyzer,
    #[cfg_attr(not(feature = "fast_check"), allow(dead_code))]
    module_parser: &'a dyn ModuleParser,
    reporter: Option<&'a dyn Reporter>,
    workspace_fast_check: bool,
    workspace_members: Vec<WorkspaceMember>,
  ) -> Vec<BuildDiagnostic> {
    let fill_pass_mode = match graph.roots.is_empty() {
      true => FillPassMode::AllowRestart,
      false => FillPassMode::NoRestart,
    };
    let mut builder = Self {
      in_dynamic_branch: is_dynamic,
      file_system,
      loader,
      resolver,
      npm_resolver,
      module_analyzer,
      module_parser,
      reporter,
      graph,
      state: PendingState::default(),
      fill_pass_mode,
      workspace_fast_check,
      workspace_members,
      diagnostics: Vec::new(),
    };
    builder.fill(roots, imports).await;
    builder.diagnostics
  }

  async fn fill(
    &mut self,
    roots: Vec<ModuleSpecifier>,
    imports: Vec<ReferrerImports>,
  ) {
    let provided_roots = roots;
    let provided_imports = imports;
    let roots = provided_roots
      .iter()
      .filter(|r| !self.graph.roots.contains(r))
      .cloned()
      .collect::<Vec<_>>();
    let imports = provided_imports
      .iter()
      .filter(|r| !self.graph.imports.contains_key(&r.referrer))
      .cloned()
      .collect::<Vec<_>>();

    self.graph.roots.extend(roots.clone());

    for root in roots {
      self.load(&root, None, self.in_dynamic_branch, None, None);
    }

    // process any imports that are being added to the graph.
    self.handle_provided_imports(imports);

    loop {
      let specifier = match self.state.pending.next().await {
        Some(PendingInfo {
          specifier,
          maybe_range,
          result,
          maybe_version_info,
        }) => match result {
          Ok(Some(response)) => {
            let assert_types =
              self.state.pending_specifiers.remove(&specifier).unwrap();
            for maybe_assert_type in assert_types {
              self.visit(
                &specifier,
                &response,
                maybe_assert_type,
                maybe_range.clone(),
                maybe_version_info.as_ref(),
              )
            }
            Some(specifier)
          }
          Ok(None) => {
            self.graph.module_slots.insert(
              specifier.clone(),
              ModuleSlot::Err(ModuleError::Missing(
                specifier.clone(),
                maybe_range,
              )),
            );
            Some(specifier)
          }
          Err(err) => {
            self.graph.module_slots.insert(
              specifier.clone(),
              ModuleSlot::Err(ModuleError::LoadingErr(
                specifier.clone(),
                maybe_range,
                Arc::new(err),
              )),
            );
            Some(specifier)
          }
        },
        None => None,
      };

      if let (Some(specifier), Some(reporter)) = (specifier, self.reporter) {
        let modules_total = self.graph.module_slots.len();
        let modules_done = modules_total - self.state.pending.len();
        reporter.on_load(&specifier, modules_done, modules_total);
      }

      if self.state.pending.is_empty() {
        let should_restart = self.resolve_pending_jsr_specifiers().await;
        if should_restart {
          self.restart(provided_roots, provided_imports).await;
          return;
        }

        if self.state.pending.is_empty() {
          self.resolve_dynamic_branches();

          if self.state.pending.is_empty() {
            break;
          }
        }
      }
    }

    // handle any pending content loads from the Deno registry
    self.handle_jsr_registry_pending_content_loads().await;

    // enrich with cache info from the loader
    self.fill_graph_with_cache_info();

    // resolve any npm package requirements
    NpmSpecifierResolver::fill_builder(self).await;

    // create the fast check type graph
    #[cfg(feature = "fast_check")]
    self.create_fast_check_type_graph();
  }

  fn handle_provided_imports(&mut self, imports: Vec<ReferrerImports>) {
    for referrer_imports in imports {
      let referrer = referrer_imports.referrer;
      let imports = referrer_imports.imports;
      let graph_import =
        GraphImport::new(&referrer, imports, self.resolver, self.npm_resolver);
      for dep in graph_import.dependencies.values() {
        if let Resolution::Ok(resolved) = &dep.maybe_type {
          self.load(
            &resolved.specifier,
            Some(&resolved.range),
            self.in_dynamic_branch,
            None,
            None,
          );
        }
      }
      self.graph.imports.insert(referrer, graph_import);
    }
  }

  async fn resolve_pending_jsr_specifiers(&mut self) -> bool {
    // first load the package information
    let pending_resolutions =
      std::mem::take(&mut self.state.jsr.pending_resolutions);
    let mut pending_version_resolutions =
      Vec::with_capacity(pending_resolutions.len());
    let should_collect_top_level_nvs = self.state.jsr.top_level_nvs.is_empty()
      && self.graph.graph_kind.include_types();
    for pending_resolution in pending_resolutions {
      let package_name = &pending_resolution.package_ref.req().name;
      let fut = self
        .state
        .jsr
        .pending_package_info_loads
        .get(package_name)
        .unwrap()
        .clone();
      match fut.await {
        Ok(Some(info)) => {
          // resolve the best version out of the existing versions first
          let package_req = pending_resolution.package_ref.req();
          match self.resolve_jsr_version(&info, package_req) {
            Some(version) => {
              // now queue a pending load for that version information
              let package_nv = PackageNv {
                name: package_name.clone(),
                version,
              };
              self
                .graph
                .packages
                .add_nv(package_req.clone(), package_nv.clone());

              self.queue_load_package_version_info(&package_nv);
              pending_version_resolutions
                .push((package_nv, pending_resolution));
            }
            None => {
              if self.fill_pass_mode == FillPassMode::AllowRestart {
                return true; // restart
              } else {
                self.graph.module_slots.insert(
                  pending_resolution.specifier.clone(),
                  ModuleSlot::Err(ModuleError::UnknownPackageReq {
                    specifier: pending_resolution.specifier.clone(),
                    maybe_range: pending_resolution.maybe_range.clone(),
                    package_req: package_req.clone(),
                  }),
                );
              }
            }
          }
        }
        Ok(None) => {
          self.graph.module_slots.insert(
            pending_resolution.specifier.clone(),
            ModuleSlot::Err(ModuleError::UnknownPackage {
              specifier: pending_resolution.specifier.clone(),
              maybe_range: pending_resolution.maybe_range.clone(),
              package_name: package_name.clone(),
            }),
          );
        }
        Err(err) => {
          self.graph.module_slots.insert(
            pending_resolution.specifier.clone(),
            ModuleSlot::Err(ModuleError::LoadingErr(
              pending_resolution.specifier,
              pending_resolution.maybe_range,
              err.clone(),
            )),
          );
        }
      }
    }

    // now resolve the version information
    for (nv, resolution_item) in pending_version_resolutions {
      let version_info_result = self
        .state
        .jsr
        .pending_package_version_info_loads
        .get_mut(&nv)
        .unwrap()
        .clone()
        .await
        .map(|info| (info, resolution_item.package_ref.sub_path()));
      match version_info_result {
        Ok((version_info, sub_path)) => {
          let base_url = self.loader.registry_package_url(&nv);
          let export_name = normalize_export_name(sub_path);
          match version_info.export(&export_name) {
            Some(export_value) => {
              self.graph.packages.add_export(
                nv.clone(),
                (
                  normalize_export_name(resolution_item.package_ref.sub_path())
                    .to_string(),
                  export_value.to_string(),
                ),
              );
              if should_collect_top_level_nvs {
                self.state.jsr.top_level_nvs.insert(nv.clone());
              }

              let specifier = base_url.join(export_value).unwrap();
              self
                .graph
                .redirects
                .insert(resolution_item.specifier, specifier.clone());
              let version_info = JsrPackageVersionInfoExt {
                base_url,
                inner: version_info,
              };
              self.load(
                &specifier,
                resolution_item.maybe_range.as_ref(),
                self.in_dynamic_branch,
                None,
                Some(&version_info),
              );
            }
            None => {
              self.graph.module_slots.insert(
                resolution_item.specifier.clone(),
                ModuleSlot::Err(ModuleError::UnknownExport {
                  specifier: resolution_item.specifier,
                  maybe_range: resolution_item.maybe_range,
                  nv,
                  export_name: export_name.to_string(),
                  exports: version_info
                    .exports()
                    .map(|(k, _)| k.to_string())
                    .collect::<Vec<_>>(),
                }),
              );
            }
          }
        }
        Err(err) => {
          self.graph.module_slots.insert(
            resolution_item.specifier.clone(),
            ModuleSlot::Err(ModuleError::LoadingErr(
              resolution_item.specifier,
              resolution_item.maybe_range,
              err.clone(),
            )),
          );
        }
      }
    }

    false // no restart
  }

  fn resolve_dynamic_branches(&mut self) {
    // Start visiting queued up dynamic branches. We do this in a separate
    // pass after all static dependencies have been visited because:
    // - If a module is both statically and dynamically imported, we want
    //   the static import to take precedence and only load it with
    //   `is_dynamic: false`.
    // - It's more convenient for tracking whether or not we are currently
    //   visiting a dynamic branch.
    if !self.in_dynamic_branch {
      self.in_dynamic_branch = true;
      for (specifier, (range, maybe_assert_type)) in
        std::mem::take(&mut self.state.dynamic_branches)
      {
        if !self.graph.module_slots.contains_key(&specifier) {
          self.load(&specifier, Some(&range), true, maybe_assert_type, None);
        }
      }
    }
  }

  async fn handle_jsr_registry_pending_content_loads(&mut self) {
    while let Some(item) = self.state.jsr.pending_content_loads.next().await {
      match item.result {
        Ok(Some(response)) => {
          match response {
            LoadResponse::External { .. } => {
              // this should never happen, and if it does it indicates the loader
              // was setup incorrectly, so return an error
              self.graph.module_slots.insert(
                item.specifier.clone(),
                ModuleSlot::Err(
                  ModuleError::LoadingErr(
                    item.specifier,
                    item.maybe_range,
                    Arc::new(anyhow!("Loader should never return an external specifier for a jsr: specifier.")),
                  ),
                ),
              );
            }
            LoadResponse::Module {
              content,
              specifier,
              maybe_headers: _maybe_headers,
            } => {
              if specifier == item.specifier {
                self.loader.cache_module_info(
                  &specifier,
                  &content,
                  &item.module_info,
                );
                // fill the existing module slot with the loaded source
                let slot = self.graph.module_slots.get_mut(&specifier).unwrap();
                match slot {
                  ModuleSlot::Module(module) => {
                    match module {
                      Module::Esm(module) => match module.media_type {
                        MediaType::JavaScript
                        | MediaType::Jsx
                        | MediaType::Mjs
                        | MediaType::Cjs
                        | MediaType::TypeScript
                        | MediaType::Mts
                        | MediaType::Cts
                        | MediaType::Dts
                        | MediaType::Dmts
                        | MediaType::Dcts
                        | MediaType::Tsx
                        | MediaType::Json => {
                          match new_source_with_text(&module.specifier, content)
                          {
                            Ok(source) => {
                              module.source = source;
                            }
                            Err(err) => *slot = ModuleSlot::Err(err),
                          }
                        }
                        MediaType::Wasm
                        | MediaType::TsBuildInfo
                        | MediaType::SourceMap
                        | MediaType::Unknown => todo!(),
                      },
                      Module::Json(module) => {
                        match new_source_with_text(&module.specifier, content) {
                          Ok(source) => {
                            module.bytes = source.bytes;
                            module.text = source.text.unwrap();
                          }
                          Err(err) => *slot = ModuleSlot::Err(err),
                        }
                      }
                      Module::Npm(_)
                      | Module::Node(_)
                      | Module::External(_) => {
                        unreachable!(); // should not happen by design
                      }
                    }
                  }
                  ModuleSlot::Err(_) => {
                    // the module errored some other way, so ignore
                  }
                  ModuleSlot::Pending => {
                    unreachable!(); // should not happen by design
                  }
                }
              } else {
                // redirects are not supported
                self.graph.module_slots.insert(
                  item.specifier.clone(),
                  ModuleSlot::Err(ModuleError::LoadingErr(
                    item.specifier,
                    item.maybe_range,
                    Arc::new(anyhow!(
                      "Redirects are not supported for the Deno registry."
                    )),
                  )),
                );
              }
            }
          }
        }
        Ok(None) => {
          self.graph.module_slots.insert(
            item.specifier.clone(),
            ModuleSlot::Err(ModuleError::Missing(
              item.specifier,
              item.maybe_range,
            )),
          );
        }
        Err(err) => {
          self.graph.module_slots.insert(
            item.specifier.clone(),
            ModuleSlot::Err(ModuleError::LoadingErr(
              item.specifier,
              item.maybe_range,
              Arc::new(err),
            )),
          );
        }
      }
    }
  }

  fn fill_graph_with_cache_info(&mut self) {
    for slot in self.graph.module_slots.values_mut() {
      if let ModuleSlot::Module(ref mut module) = slot {
        match module {
          Module::Json(module) => {
            module.maybe_cache_info =
              self.loader.get_cache_info(&module.specifier);
          }
          Module::Esm(module) => {
            module.maybe_cache_info =
              self.loader.get_cache_info(&module.specifier);
          }
          Module::External(_) | Module::Npm(_) | Module::Node(_) => {}
        }
      }
    }
  }

  fn restart(
    &mut self,
    roots: Vec<ModuleSpecifier>,
    imports: Vec<ReferrerImports>,
  ) -> LocalBoxFuture<()> {
    // if restarting is allowed, then the graph will have been empty at the start
    *self.graph = ModuleGraph::new(self.graph.graph_kind);
    self.state = PendingState::default();
    self.fill_pass_mode = FillPassMode::CacheBusting;

    // boxed due to async recursion
    async move { self.fill(roots, imports).await }.boxed_local()
  }

  fn resolve_jsr_version(
    &mut self,
    package_info: &JsrPackageInfo,
    package_req: &PackageReq,
  ) -> Option<Version> {
    // try to find in the list of existing versions first
    if let Some(existing_versions) =
      self.graph.packages.versions_by_name(&package_req.name)
    {
      if let Some(version) = resolve_version(
        &package_req.version_req,
        existing_versions.iter().map(|nv| &nv.version),
      ) {
        return Some(version.clone());
      }
    }
    // now try in the package info
    resolve_version(&package_req.version_req, package_info.versions.keys())
      .cloned()
  }

  /// Checks if the specifier is redirected or not and updates any redirects in
  /// the graph.
  fn check_specifier(
    &mut self,
    requested_specifier: &ModuleSpecifier,
    specifier: &ModuleSpecifier,
  ) {
    // If the response was redirected, then we add the module to the redirects
    if requested_specifier != specifier {
      // remove a potentially pending redirect that will never resolve
      if let Some(slot) = self.graph.module_slots.get(requested_specifier) {
        if matches!(slot, ModuleSlot::Pending) {
          self.graph.module_slots.remove(requested_specifier);
        }
      }
      self
        .graph
        .redirects
        .insert(requested_specifier.clone(), specifier.clone());
    }
  }

  /// Enqueue a request to load the specifier via the loader.
  fn load(
    &mut self,
    specifier: &ModuleSpecifier,
    maybe_range: Option<&Range>,
    is_dynamic: bool,
    maybe_assert_type: Option<AttributeTypeWithRange>,
    maybe_version_info: Option<&JsrPackageVersionInfoExt>,
  ) {
    let specifier = self.graph.redirects.get(specifier).unwrap_or(specifier);
    self
      .state
      .pending_specifiers
      .entry(specifier.clone())
      .or_default()
      .insert(maybe_assert_type);
    if self.graph.module_slots.contains_key(specifier) {
      return;
    }

    if let Some(version_info) = maybe_version_info {
      let base_url = version_info.base_url.as_str();
      let base_url = base_url.strip_suffix('/').unwrap_or(base_url);
      if let Some(sub_path) = specifier.as_str().strip_prefix(base_url) {
        if let Some(module_info) = version_info.inner.module_info(sub_path) {
          // Check if this specifier is in the cache. If it is, then
          // don't use the module information as it may be out of date
          // with what's in the cache
          let fut = self.loader.load(
            specifier,
            self.in_dynamic_branch,
            CacheSetting::Only,
          );
          self.state.pending.push_back({
            let specifier = specifier.clone();
            let maybe_range = maybe_range.cloned();
            let version_info = version_info.clone();
            async move {
              let response = fut.await;
              match response {
                Ok(None) => PendingInfo {
                  specifier: specifier.clone(),
                  maybe_range,
                  result: Ok(Some(PendingInfoResponse::Module {
                    content_or_module_info: ContentOrModuleInfo::ModuleInfo(
                      module_info,
                    ),
                    specifier,
                    maybe_headers: None,
                  })),
                  maybe_version_info: Some(version_info),
                },
                response => PendingInfo {
                  specifier,
                  maybe_range,
                  result: response.map(|r| r.map(Into::into)),
                  maybe_version_info: Some(version_info),
                },
              }
            }
            .boxed_local()
          });
          self
            .graph
            .module_slots
            .insert(specifier.clone(), ModuleSlot::Pending);
          return;
        }
      }
    }

    let maybe_range = maybe_range.map(ToOwned::to_owned);
    if specifier.scheme() == "jsr" {
      self.load_jsr_specifier(specifier.clone(), maybe_range, is_dynamic);
      return;
    } else if let Some(npm_resolver) = self.npm_resolver {
      if specifier.scheme() == "npm" {
        self.load_npm_specifier(specifier.clone(), npm_resolver, maybe_range);
        return;
      }

      match npm_resolver.resolve_builtin_node_module(specifier) {
        Ok(Some(module_name)) => {
          self.graph.has_node_specifier = true;
          self.graph.module_slots.insert(
            specifier.clone(),
            ModuleSlot::Module(Module::Node(BuiltInNodeModule {
              specifier: specifier.clone(),
              module_name,
            })),
          );
          return;
        }
        Err(err) => {
          self.graph.module_slots.insert(
            specifier.clone(),
            ModuleSlot::Err(ModuleError::LoadingErr(
              specifier.clone(),
              maybe_range,
              Arc::new(err.into()),
            )),
          );
          return;
        }
        Ok(None) => {
          // ignore, not a builtin node module name
        }
      }
    }

    let specifier = specifier.clone();
    self.load_pending_module(&specifier, maybe_range, &specifier, is_dynamic);
  }

  fn load_jsr_specifier(
    &mut self,
    specifier: Url,
    maybe_range: Option<Range>,
    is_dynamic: bool,
  ) {
    match JsrPackageReqReference::from_specifier(&specifier) {
      Ok(package_ref) => {
        if let Some(range) = &maybe_range {
          if let Some(nv) =
            self.loader.registry_package_url_to_nv(&range.specifier)
          {
            self.graph.packages.add_dependency(
              nv,
              JsrDepPackageReq::jsr(package_ref.req().clone()),
            );
          }
        }
        for workspace_member in &self.workspace_members {
          if workspace_member.nv.name == package_ref.req().name {
            if package_ref
              .req()
              .version_req
              .matches(&workspace_member.nv.version)
            {
              let result = self.resolve_workspace_jsr_specifier(
                &specifier,
                maybe_range.as_ref(),
                &package_ref,
                workspace_member,
              );
              match result {
                Ok(load_specifier) => {
                  self.load_pending_module(
                    &specifier,
                    maybe_range.clone(),
                    &load_specifier,
                    is_dynamic,
                  );
                }
                Err(err) => {
                  self
                    .graph
                    .module_slots
                    .insert(specifier.clone(), ModuleSlot::Err(*err));
                }
              }
              return;
            } else {
              self.diagnostics.push(BuildDiagnostic {
                maybe_range: maybe_range.clone(),
                kind:
                  BuildDiagnosticKind::ConstraintNotMatchedWorkspaceVersion {
                    reference: package_ref.clone(),
                    workspace_version: workspace_member.nv.version.clone(),
                  },
              });
            }
          }
        }

        let package_name = &package_ref.req().name;
        let specifier = specifier.clone();
        self.queue_load_package_info(package_name);
        self
          .state
          .jsr
          .pending_resolutions
          .push(PendingJsrResolutionItem {
            specifier,
            package_ref,
            maybe_range,
          });
      }
      Err(err) => {
        self.graph.module_slots.insert(
          specifier.clone(),
          ModuleSlot::Err(ModuleError::LoadingErr(
            specifier,
            maybe_range,
            Arc::new(err.into()),
          )),
        );
      }
    }
  }

  fn resolve_workspace_jsr_specifier(
    &self,
    specifier: &Url,
    maybe_range: Option<&Range>,
    package_ref: &JsrPackageReqReference,
    workspace_member: &WorkspaceMember,
  ) -> Result<ModuleSpecifier, Box<ModuleError>> {
    if workspace_member.exports.is_empty() {
      return Err(Box::new(ModuleError::MissingWorkspaceMemberExports {
        specifier: specifier.clone(),
        maybe_range: maybe_range.map(ToOwned::to_owned),
        nv: workspace_member.nv.clone(),
      }));
    }

    let export_name = normalize_export_name(package_ref.sub_path());
    if let Some(sub_path) = workspace_member.exports.get(export_name.as_ref()) {
      match workspace_member.base.join(sub_path) {
        Ok(load_specifier) => Ok(load_specifier),
        Err(err) => {
          let err: anyhow::Error = err.into();
          Err(Box::new(ModuleError::LoadingErr(
            specifier.clone(),
            maybe_range.map(ToOwned::to_owned),
            Arc::new(err.context(format!(
              "Failed joining '{}' to '{}'.",
              sub_path, workspace_member.base
            ))),
          )))
        }
      }
    } else {
      Err(Box::new(ModuleError::UnknownExport {
        specifier: specifier.clone(),
        maybe_range: maybe_range.map(ToOwned::to_owned),
        nv: workspace_member.nv.clone(),
        export_name: export_name.to_string(),
        exports: workspace_member.exports.keys().cloned().collect(),
      }))
    }
  }

  fn load_npm_specifier(
    &mut self,
    specifier: Url,
    npm_resolver: &dyn NpmResolver,
    maybe_range: Option<Range>,
  ) {
    match NpmPackageReqReference::from_specifier(&specifier) {
      Ok(package_ref) => {
        if let Some(range) = &maybe_range {
          if let Some(nv) =
            self.loader.registry_package_url_to_nv(&range.specifier)
          {
            self.graph.packages.add_dependency(
              nv,
              JsrDepPackageReq::npm(package_ref.req().clone()),
            );
          }
        }

        if self
          .state
          .npm
          .requested_registry_info_loads
          .insert(package_ref.req().name.clone())
        {
          // request to load
          let package_name = package_ref.req().name.clone();
          let fut = npm_resolver.load_and_cache_npm_package_info(&package_name);
          self.state.npm.pending_registry_info_loads.push(Box::pin(
            async move {
              PendingNpmRegistryInfoLoad {
                package_name,
                result: fut.await.map_err(Arc::new),
              }
            },
          ));
        }
        self
          .state
          .npm
          .pending_resolutions
          .push(PendingNpmResolutionItem {
            specifier,
            package_ref,
            maybe_range,
          });
      }
      Err(err) => {
        self.graph.module_slots.insert(
          specifier.clone(),
          ModuleSlot::Err(ModuleError::LoadingErr(
            specifier,
            maybe_range,
            Arc::new(err.into()),
          )),
        );
      }
    }
  }

  fn load_pending_module(
    &mut self,
    requested_specifier: &Url,
    maybe_range: Option<Range>,
    load_specifier: &Url,
    is_dynamic: bool,
  ) {
    self
      .graph
      .module_slots
      .insert(requested_specifier.clone(), ModuleSlot::Pending);
    let load_specifier = load_specifier.clone();
    let requested_specifier = requested_specifier.clone();
    let fut = self
      .loader
      .load(&load_specifier, is_dynamic, CacheSetting::Use)
      .map(move |result| PendingInfo {
        specifier: requested_specifier,
        maybe_range,
        result: result.map(|r| r.map(Into::into)),
        maybe_version_info: None,
      });
    self.state.pending.push_back(Box::pin(fut));
  }

  fn queue_load_package_info(&mut self, package_name: &str) {
    if self
      .state
      .jsr
      .pending_package_info_loads
      .contains_key(package_name)
    {
      return; // already queued
    }

    // request to load
    let specifier = self
      .loader
      .registry_url()
      .join(&format!("{}/meta.json", package_name))
      .unwrap();
    let fut = self.loader.load(
      &specifier,
      false,
      self.fill_pass_mode.to_cache_setting(),
    );
    let fut = async move {
      let data = fut.await.map_err(Arc::new)?;
      match data {
        Some(LoadResponse::Module { content, .. }) => {
          let package_info: JsrPackageInfo =
            serde_json::from_slice(&content).map_err(|e| Arc::new(e.into()))?;
          Ok(Some(Arc::new(package_info)))
        }
        _ => Ok(None),
      }
    }
    .boxed_local();
    self
      .state
      .jsr
      .pending_package_info_loads
      .insert(package_name.to_string(), fut.shared());
  }

  fn queue_load_package_version_info(&mut self, package_nv: &PackageNv) {
    if self
      .state
      .jsr
      .pending_package_version_info_loads
      .contains_key(package_nv)
    {
      return; // already queued
    }

    let specifier = self
      .loader
      .registry_url()
      .join(&format!(
        "{}/{}_meta.json",
        package_nv.name, package_nv.version
      ))
      .unwrap();
    let fut = self.loader.load(
      &specifier,
      false,
      self.fill_pass_mode.to_cache_setting(),
    );
    let fut = async move {
      let data = fut.await.map_err(Arc::new)?;
      match data {
        Some(LoadResponse::Module { content, .. }) => {
          let version_info: JsrPackageVersionInfo =
            serde_json::from_slice(&content).map_err(|e| Arc::new(e.into()))?;
          Ok(Arc::new(version_info))
        }
        _ => Err(Arc::new(anyhow!("Not found: {}", specifier))),
      }
    }
    .boxed_local();
    self
      .state
      .jsr
      .pending_package_version_info_loads
      .insert(package_nv.clone(), fut.shared());
  }

  fn roots_contain(&self, specifier: &ModuleSpecifier) -> bool {
    for root in &self.graph.roots {
      if root == specifier {
        return true;
      }
    }
    false
  }

  fn visit(
    &mut self,
    requested_specifier: &ModuleSpecifier,
    response: &PendingInfoResponse,
    maybe_assert_type: Option<AttributeTypeWithRange>,
    maybe_referrer: Option<Range>,
    maybe_version_info: Option<&JsrPackageVersionInfoExt>,
  ) {
    let (specifier, module_slot) = match response {
      PendingInfoResponse::External { specifier } => {
        self.check_specifier(requested_specifier, specifier);
        let module_slot =
          ModuleSlot::Module(Module::External(ExternalModule {
            specifier: specifier.clone(),
          }));
        (specifier, module_slot)
      }
      PendingInfoResponse::Module {
        specifier,
        content_or_module_info,
        maybe_headers,
      } => {
        self.check_specifier(requested_specifier, specifier);
        (
          specifier,
          self.visit_module(
            specifier,
            maybe_headers.as_ref(),
            content_or_module_info.clone(),
            maybe_assert_type,
            maybe_referrer,
            maybe_version_info,
          ),
        )
      }
    };
    self
      .graph
      .module_slots
      .insert(specifier.clone(), module_slot);
  }

  /// Visit a module, parsing it and resolving any dependencies.
  fn visit_module(
    &mut self,
    specifier: &ModuleSpecifier,
    maybe_headers: Option<&HashMap<String, String>>,
    content_or_module_info: ContentOrModuleInfo,
    maybe_assert_type: Option<AttributeTypeWithRange>,
    maybe_referrer: Option<Range>,
    maybe_version_info: Option<&JsrPackageVersionInfoExt>,
  ) -> ModuleSlot {
    struct ProvidedModuleAnalyzer(RefCell<Option<ModuleInfo>>);

    impl ModuleAnalyzer for ProvidedModuleAnalyzer {
      fn analyze(
        &self,
        _specifier: &ModuleSpecifier,
        _source: Arc<str>,
        _media_type: MediaType,
      ) -> Result<ModuleInfo, Diagnostic> {
        Ok(self.0.borrow_mut().take().unwrap()) // will only be called once
      }
    }

    use std::borrow::BorrowMut;
    let is_root = self.roots_contain(specifier);

    let (content, maybe_module_analyzer) = match content_or_module_info {
      ContentOrModuleInfo::Content(content) => (content, None),
      ContentOrModuleInfo::ModuleInfo(info) => {
        self.state.jsr.pending_content_loads.push({
          let specifier = specifier.clone();
          let maybe_range = maybe_referrer.clone();
          let module_info = info.clone();
          let fut = self.loader.load(
            &specifier,
            self.in_dynamic_branch,
            CacheSetting::Use,
          );
          async move {
            let result = fut.await;
            PendingContentLoadItem {
              specifier,
              maybe_range,
              result,
              module_info,
            }
          }
          .boxed_local()
        });
        (
          Arc::new([]) as Arc<[u8]>,
          Some(ProvidedModuleAnalyzer(RefCell::new(Some(info)))),
        )
      }
    };

    let mut module_slot = match parse_module(
      self.graph.graph_kind,
      specifier,
      maybe_headers,
      content,
      maybe_assert_type,
      maybe_referrer,
      self.file_system,
      self.resolver,
      maybe_module_analyzer
        .as_ref()
        .map(|r| r as &dyn ModuleAnalyzer)
        .unwrap_or(self.module_analyzer),
      is_root,
      self.in_dynamic_branch,
      self.npm_resolver,
    ) {
      Ok(module) => ModuleSlot::Module(module),
      Err(err) => ModuleSlot::Err(err),
    };

    if let ModuleSlot::Module(Module::Esm(module)) = module_slot.borrow_mut() {
      if matches!(self.graph.graph_kind, GraphKind::All | GraphKind::CodeOnly)
        || module.maybe_types_dependency.is_none()
      {
        for dep in module.dependencies.values_mut() {
          if matches!(
            self.graph.graph_kind,
            GraphKind::All | GraphKind::CodeOnly
          ) || dep.maybe_type.is_none()
          {
            if let Resolution::Ok(resolved) = &dep.maybe_code {
              let specifier = &resolved.specifier;
              let range = &resolved.range;
              let maybe_assert_type_with_range = dep
                .maybe_attribute_type
                .as_ref()
                .map(|assert_type| AttributeTypeWithRange {
                  range: range.clone(),
                  kind: assert_type.clone(),
                });
              if dep.is_dynamic && !self.in_dynamic_branch {
                self.state.dynamic_branches.insert(
                  specifier.clone(),
                  (range.clone(), maybe_assert_type_with_range),
                );
              } else {
                self.load(
                  specifier,
                  Some(range),
                  self.in_dynamic_branch,
                  maybe_assert_type_with_range,
                  maybe_version_info,
                );
              }
            }
          } else {
            dep.maybe_code = Resolution::None;
          }

          if self.graph.graph_kind.include_types() {
            if let Resolution::Ok(resolved) = &dep.maybe_type {
              let specifier = &resolved.specifier;
              let range = &resolved.range;
              let maybe_assert_type_with_range = dep
                .maybe_attribute_type
                .as_ref()
                .map(|assert_type| AttributeTypeWithRange {
                  range: range.clone(),
                  kind: assert_type.clone(),
                });
              if dep.is_dynamic && !self.in_dynamic_branch {
                self.state.dynamic_branches.insert(
                  specifier.clone(),
                  (range.clone(), maybe_assert_type_with_range),
                );
              } else {
                self.load(
                  specifier,
                  Some(range),
                  self.in_dynamic_branch,
                  maybe_assert_type_with_range,
                  maybe_version_info,
                );
              }
            }
          } else {
            dep.maybe_type = Resolution::None;
          }
        }
      } else {
        module.dependencies.clear();
      }

      if self.graph.graph_kind.include_types() {
        if let Some(Resolution::Ok(resolved)) = module
          .maybe_types_dependency
          .as_ref()
          .map(|d| &d.dependency)
        {
          self.load(
            &resolved.specifier,
            Some(&resolved.range),
            false,
            None,
            maybe_version_info,
          );
        }
      } else {
        module.maybe_types_dependency = None;
      }
    }
    module_slot
  }

  #[cfg(feature = "fast_check")]
  fn create_fast_check_type_graph(&mut self) {
    if !self.graph.graph_kind().include_types() {
      return;
    }

    let mut pending_nvs = std::mem::take(&mut self.state.jsr.top_level_nvs)
      .into_iter()
      .collect::<VecDeque<_>>();
    if self.workspace_fast_check {
      pending_nvs.extend(self.workspace_members.iter().map(|n| n.nv.clone()));
    }
    if pending_nvs.is_empty() {
      return;
    }

    let root_symbol =
      crate::symbols::RootSymbol::new(self.graph, self.module_parser);

    let modules = crate::fast_check::build_fast_check_type_graph(
      self.loader,
      self.graph,
      &root_symbol,
      pending_nvs,
      &crate::fast_check::TransformOptions {
        workspace_members: if self.workspace_fast_check {
          &self.workspace_members
        } else {
          &[]
        },
        should_error_on_first_diagnostic: !self.workspace_fast_check,
      },
    );
    for (specifier, fast_check_module_result) in modules {
      let module_slot = self.graph.module_slots.get_mut(&specifier).unwrap();
      let module = match module_slot {
        ModuleSlot::Module(m) => match m {
          Module::Esm(m) => m,
          _ => continue,
        },
        ModuleSlot::Err(_) | ModuleSlot::Pending => continue,
      };
      module.fast_check = Some(match fast_check_module_result {
        Ok(fast_check_module) => {
          let mut dependencies: IndexMap<String, Dependency> =
            Default::default();
          fill_module_dependencies(
            GraphKind::TypesOnly,
            fast_check_module.module_info.dependencies,
            &module.specifier,
            &mut dependencies,
            // no need to resolve dynamic imports
            &NullFileSystem,
            self.resolver,
            self.npm_resolver,
          );
          FastCheckTypeModuleSlot::Module(Box::new(FastCheckTypeModule {
            dependencies,
            source: fast_check_module.text.into(),
            source_map: fast_check_module.source_map.into(),
          }))
        }
        Err(diagnostic) => FastCheckTypeModuleSlot::Error(diagnostic),
      });
    }
  }
}

fn normalize_export_name(sub_path: Option<&str>) -> Cow<str> {
  let Some(sub_path) = sub_path else {
    return Cow::Borrowed(".");
  };
  if sub_path.is_empty() || matches!(sub_path, "/" | ".") {
    Cow::Borrowed(".")
  } else {
    let sub_path = if sub_path.starts_with('/') {
      Cow::Owned(format!(".{}", sub_path))
    } else if !sub_path.starts_with("./") {
      Cow::Owned(format!("./{}", sub_path))
    } else {
      Cow::Borrowed(sub_path)
    };
    if let Some(prefix) = sub_path.strip_suffix('/') {
      Cow::Owned(prefix.to_string())
    } else {
      sub_path
    }
  }
}

/// Pending information to insert into the module graph once
/// npm specifier resolution has been finalized.
struct NpmSpecifierBuildPendingInfo {
  specifier_resolutions: HashMap<ModuleSpecifier, PackageNv>,
  module_slots: HashMap<ModuleSpecifier, ModuleSlot>,
  redirects: HashMap<ModuleSpecifier, ModuleSpecifier>,
}

impl NpmSpecifierBuildPendingInfo {
  pub fn with_capacity(capacity: usize) -> Self {
    Self {
      specifier_resolutions: HashMap::with_capacity(capacity),
      module_slots: HashMap::with_capacity(capacity),
      redirects: HashMap::with_capacity(capacity),
    }
  }

  pub fn clear(&mut self) {
    self.specifier_resolutions.clear();
    self.module_slots.clear();
    self.redirects.clear();
  }
}

struct PendingNpmResolutionItem {
  specifier: ModuleSpecifier,
  package_ref: NpmPackageReqReference,
  maybe_range: Option<Range>,
}

struct NpmSpecifierResolver<'a> {
  npm_resolver: Option<&'a dyn NpmResolver>,
  /// Ordered npm specifiers.
  npm_specifiers: Vec<ModuleSpecifier>,
  pending_info: NpmSpecifierBuildPendingInfo,
  pending_npm_by_name: HashMap<String, VecDeque<PendingNpmResolutionItem>>,
}

impl<'a> NpmSpecifierResolver<'a> {
  pub async fn fill_builder(builder: &mut Builder<'a, '_>) {
    let mut npm_specifier_resolver = NpmSpecifierResolver::new(
      builder.npm_resolver,
      std::mem::take(&mut builder.state.npm.pending_resolutions),
    );

    npm_specifier_resolver
      .resolve(std::mem::take(
        &mut builder.state.npm.pending_registry_info_loads,
      ))
      .await;

    npm_specifier_resolver.fill_graph(builder.graph);
  }

  fn new(
    npm_resolver: Option<&'a dyn NpmResolver>,
    mut pending_npm_specifiers: Vec<PendingNpmResolutionItem>,
  ) -> Self {
    let capacity = pending_npm_specifiers.len();
    let mut pending_npm_by_name = HashMap::with_capacity(capacity);
    let mut npm_specifiers = Vec::with_capacity(capacity);

    let mut seen_specifiers = HashSet::with_capacity(capacity);
    for item in pending_npm_specifiers.drain(..) {
      npm_specifiers.push(item.specifier.clone());
      if seen_specifiers.insert(item.specifier.clone()) {
        let items: &mut VecDeque<_> = pending_npm_by_name
          .entry(item.package_ref.req().name.clone())
          .or_default();
        items.push_back(item);
      }
    }

    Self {
      npm_resolver,
      pending_info: NpmSpecifierBuildPendingInfo::with_capacity(capacity),
      pending_npm_by_name,
      npm_specifiers,
    }
  }

  async fn resolve(
    &mut self,
    mut pending_npm_registry_info_loads: PendingNpmRegistryInfoLoadFutures,
  ) {
    let mut previously_restarted = false;
    while let Some(pending_load) = pending_npm_registry_info_loads.next().await
    {
      let items = self
        .pending_npm_by_name
        .get_mut(&pending_load.package_name)
        .unwrap();
      if let Err(err) = pending_load.result {
        for item in items {
          // load failure
          self.pending_info.module_slots.insert(
            item.specifier.clone(),
            ModuleSlot::Err(ModuleError::LoadingErr(
              item.specifier.clone(),
              item.maybe_range.clone(),
              err.clone(),
            )),
          );
        }
      } else {
        while let Some(item) = items.pop_front() {
          if let Some(npm_resolver) = &self.npm_resolver {
            let resolution = npm_resolver.resolve_npm(item.package_ref.req());
            match resolution {
              NpmPackageReqResolution::Ok(pkg_nv) => {
                self
                  .pending_info
                  .specifier_resolutions
                  .insert(item.specifier.clone(), pkg_nv.clone());
                let pkg_id_ref =
                  NpmPackageNvReference::new(PackageNvReference {
                    nv: pkg_nv,
                    sub_path: item
                      .package_ref
                      .sub_path()
                      .map(ToOwned::to_owned),
                  });
                let resolved_specifier = pkg_id_ref.as_specifier();
                if resolved_specifier != item.specifier {
                  self
                    .pending_info
                    .redirects
                    .insert(item.specifier, resolved_specifier.clone());
                }
                self.pending_info.module_slots.insert(
                  resolved_specifier.clone(),
                  ModuleSlot::Module(Module::Npm(NpmModule {
                    specifier: resolved_specifier,
                    nv_reference: pkg_id_ref,
                  })),
                );
              }
              NpmPackageReqResolution::ReloadRegistryInfo(_)
                if !previously_restarted =>
              {
                // the implementer should ideally never return this more than once,
                // but in case they do, have this safety
                previously_restarted = true;

                // clear the current pending information and restart from scratch
                pending_npm_registry_info_loads.clear();
                self.pending_info.clear();

                // add back the failed item so it can be retried
                items.push_front(item);

                // reload all the npm registry information
                for package_name in self.pending_npm_by_name.keys() {
                  let package_name = package_name.clone();
                  let fut =
                    npm_resolver.load_and_cache_npm_package_info(&package_name);
                  pending_npm_registry_info_loads.push(Box::pin(async move {
                    PendingNpmRegistryInfoLoad {
                      package_name,
                      result: fut.await.map_err(Arc::new),
                    }
                  }));
                }
                break;
              }
              NpmPackageReqResolution::Err(err)
              | NpmPackageReqResolution::ReloadRegistryInfo(err) => {
                self.pending_info.module_slots.insert(
                  item.specifier.clone(),
                  ModuleSlot::Err(ModuleError::LoadingErr(
                    item.specifier,
                    item.maybe_range,
                    Arc::new(err),
                  )),
                );
              }
            }
          } else {
            self.pending_info.module_slots.insert(
              item.specifier.clone(),
              ModuleSlot::Err(ModuleError::LoadingErr(
                item.specifier,
                item.maybe_range,
                Arc::new(anyhow::anyhow!(
                  "npm specifiers are not supported in this environment"
                )),
              )),
            );
          }
        }
      }
    }
  }

  fn fill_graph(self, graph: &mut ModuleGraph) {
    let pending_info = self.pending_info;
    let npm_specifiers = self.npm_specifiers;

    // update the graph with the pending information
    for (key, value) in pending_info.module_slots {
      // always keep the existing information in the graph
      // in case it was already used in the runtime
      graph.module_slots.entry(key).or_insert(value);
    }
    for (key, value) in pending_info.redirects {
      graph.redirects.entry(key).or_insert(value);
    }

    // we resolve the npm specifiers grouped by package unordered, so now fill
    // in the npm packages in resolution order ensuring no duplicates are added
    let mut seen_npm_package_ids =
      HashSet::with_capacity(graph.npm_packages.len() + npm_specifiers.len());
    seen_npm_package_ids.extend(graph.npm_packages.iter().cloned());
    for npm_specifier in npm_specifiers {
      if let Some(package_id) =
        pending_info.specifier_resolutions.get(&npm_specifier)
      {
        if seen_npm_package_ids.insert(package_id.clone()) {
          graph.npm_packages.push(package_id.clone());
        }
      }
    }
  }
}

#[allow(clippy::result_large_err)]
fn new_source_with_text(
  specifier: &ModuleSpecifier,
  text: Arc<[u8]>,
) -> Result<EsModuleSource, ModuleError> {
  EsModuleSource::new_with_text(text).map_err(|err| {
    ModuleError::LoadingErr(specifier.clone(), None, Arc::new(err.into()))
  })
}

impl Serialize for Resolution {
  fn serialize<S>(&self, serializer: S) -> Result<S::Ok, S::Error>
  where
    S: Serializer,
  {
    match self {
      Resolution::Ok(resolved) => {
        let mut state = serializer.serialize_struct("ResolvedSpecifier", 2)?;
        state.serialize_field("specifier", &resolved.specifier)?;
        state.serialize_field("span", &resolved.range)?;
        state.end()
      }
      Resolution::Err(err) => {
        let mut state = serializer.serialize_struct("ResolvedError", 2)?;
        state.serialize_field("error", &err.to_string())?;
        state.serialize_field("span", err.range())?;
        state.end()
      }
      Resolution::None => {
        Serialize::serialize(&serde_json::Value::Null, serializer)
      }
    }
  }
}

fn serialize_dependencies<S>(
  dependencies: &IndexMap<String, Dependency>,
  serializer: S,
) -> Result<S::Ok, S::Error>
where
  S: Serializer,
{
  #[derive(Serialize)]
  struct DependencyWithSpecifier<'a> {
    specifier: &'a str,
    #[serde(flatten)]
    dependency: &'a Dependency,
  }
  let mut seq = serializer.serialize_seq(Some(dependencies.len()))?;
  for (specifier, dependency) in dependencies {
    seq.serialize_element(&DependencyWithSpecifier {
      specifier,
      dependency,
    })?
  }
  seq.end()
}

fn serialize_esm_source<S>(
  source: &EsModuleSource,
  serializer: S,
) -> Result<S::Ok, S::Error>
where
  S: Serializer,
{
  serializer.serialize_u32(source.bytes.len() as u32)
}

fn serialize_source_bytes<S>(
  source: &Arc<[u8]>,
  serializer: S,
) -> Result<S::Ok, S::Error>
where
  S: Serializer,
{
  serializer.serialize_u32(source.len() as u32)
}

#[cfg(test)]
mod tests {
  use crate::DefaultModuleAnalyzer;
  use deno_ast::dep::ImportAttribute;
  use pretty_assertions::assert_eq;

  use super::*;
  use url::Url;

  #[test]
  fn test_range_includes() {
    let range = Range {
      specifier: ModuleSpecifier::parse("file:///a.ts").unwrap(),
      start: Position {
        line: 1,
        character: 20,
      },
      end: Position {
        line: 1,
        character: 30,
      },
    };
    assert!(range.includes(&Position {
      line: 1,
      character: 20
    }));
    assert!(range.includes(&Position {
      line: 1,
      character: 25
    }));
    assert!(range.includes(&Position {
      line: 1,
      character: 30
    }));
    assert!(!range.includes(&Position {
      line: 0,
      character: 25
    }));
    assert!(!range.includes(&Position {
      line: 2,
      character: 25
    }));
  }

  #[test]
  fn test_module_dependency_includes() {
    let specifier = ModuleSpecifier::parse("file:///a.ts").unwrap();
    let module_analyzer = DefaultModuleAnalyzer::default();
    let content: Arc<[u8]> = Arc::from(
      b"import * as b from \"./b.ts\";\nimport * as c from \"./b.ts\"".to_vec(),
    );
    let module = parse_module(
      GraphKind::All,
      &specifier,
      None,
      content,
      None,
      None,
      &NullFileSystem,
      None,
      &module_analyzer,
      true,
      false,
      None,
    )
    .unwrap();
    let module = module.esm().unwrap();
    assert_eq!(module.dependencies.len(), 1);
    let dependency = module.dependencies.first().unwrap().1;
    assert_eq!(
      dependency.maybe_code,
      Resolution::Ok(Box::new(ResolutionResolved {
        specifier: ModuleSpecifier::parse("file:///b.ts").unwrap(),
        range: Range {
          specifier: specifier.clone(),
          start: Position {
            line: 0,
            character: 19
          },
          end: Position {
            line: 0,
            character: 27
          },
        },
      }))
    );
    assert_eq!(
      dependency.includes(&Position {
        line: 0,
        character: 21,
      }),
      Some(&Range {
        specifier: specifier.clone(),
        start: Position {
          line: 0,
          character: 19
        },
        end: Position {
          line: 0,
          character: 27
        },
      })
    );
    assert_eq!(
      dependency.includes(&Position {
        line: 1,
        character: 21,
      }),
      Some(&Range {
        specifier,
        start: Position {
          line: 1,
          character: 19
        },
        end: Position {
          line: 1,
          character: 27
        },
      })
    );
    assert_eq!(
      dependency.includes(&Position {
        line: 0,
        character: 18,
      }),
      None,
    );
  }

  #[tokio::test]
  async fn static_dep_of_dynamic_dep_is_dynamic() {
    struct TestLoader {
      loaded_foo: bool,
      loaded_bar: bool,
      loaded_baz: bool,
    }
    impl Loader for TestLoader {
      fn load(
        &mut self,
        specifier: &ModuleSpecifier,
        is_dynamic: bool,
        _cache_setting: CacheSetting,
      ) -> LoadFuture {
        let specifier = specifier.clone();
        match specifier.as_str() {
          "file:///foo.js" => {
            assert!(!is_dynamic);
            self.loaded_foo = true;
            Box::pin(async move {
              Ok(Some(LoadResponse::Module {
                specifier: specifier.clone(),
                maybe_headers: None,
                content: b"await import('file:///bar.js')".to_vec().into(),
              }))
            })
          }
          "file:///bar.js" => {
            assert!(is_dynamic);
            self.loaded_bar = true;
            Box::pin(async move {
              Ok(Some(LoadResponse::Module {
                specifier: specifier.clone(),
                maybe_headers: None,
                content: b"import 'file:///baz.js'".to_vec().into(),
              }))
            })
          }
          "file:///baz.js" => {
            assert!(is_dynamic);
            self.loaded_baz = true;
            Box::pin(async move {
              Ok(Some(LoadResponse::Module {
                specifier: specifier.clone(),
                maybe_headers: None,
                content: b"console.log('Hello, world!')".to_vec().into(),
              }))
            })
          }
          _ => unreachable!(),
        }
      }
    }

    let mut loader = TestLoader {
      loaded_foo: false,
      loaded_bar: false,
      loaded_baz: false,
    };
    let mut graph = ModuleGraph::new(GraphKind::All);
    graph
      .build(
        vec![Url::parse("file:///foo.js").unwrap()],
        &mut loader,
        Default::default(),
      )
      .await;
    assert!(loader.loaded_foo);
    assert!(loader.loaded_bar);
    assert!(loader.loaded_baz);
    assert_eq!(graph.specifiers_count(), 3);
  }

  #[tokio::test]
  async fn missing_module_is_error() {
    struct TestLoader;
    impl Loader for TestLoader {
      fn load(
        &mut self,
        specifier: &ModuleSpecifier,
        _is_dynamic: bool,
        _cache_setting: CacheSetting,
      ) -> LoadFuture {
        let specifier = specifier.clone();
        match specifier.as_str() {
          "file:///foo.js" => Box::pin(async move {
            Ok(Some(LoadResponse::Module {
              specifier: specifier.clone(),
              maybe_headers: None,
              content: b"await import('file:///bar.js')".to_vec().into(),
            }))
          }),
          "file:///bar.js" => Box::pin(async move { Ok(None) }),
          _ => unreachable!(),
        }
      }
    }
    let mut loader = TestLoader;
    let mut graph = ModuleGraph::new(GraphKind::All);
    let roots = vec![Url::parse("file:///foo.js").unwrap()];
    graph
      .build(roots.clone(), &mut loader, Default::default())
      .await;
    assert!(graph
      .try_get(&Url::parse("file:///foo.js").unwrap())
      .is_ok());
    assert!(matches!(
      graph
        .try_get(&Url::parse("file:///bar.js").unwrap())
        .unwrap_err(),
      ModuleError::Missing(..)
    ));
    let specifiers = graph.specifiers().collect::<HashMap<_, _>>();
    assert_eq!(specifiers.len(), 2);
    assert!(specifiers
      .get(&Url::parse("file:///foo.js").unwrap())
      .unwrap()
      .is_ok());
    assert!(matches!(
      specifiers
        .get(&Url::parse("file:///bar.js").unwrap())
        .unwrap()
        .as_ref()
        .unwrap_err(),
      ModuleError::Missing(..)
    ));

    // should not follow the dynamic import error when walking and not following
    let error_count = graph
      .walk(
        &roots,
        WalkOptions {
          follow_dynamic: false,
          follow_type_only: true,
          check_js: true,
        },
      )
      .errors()
      .count();
    assert_eq!(error_count, 0);

    // should return as dynamic import missing when walking
    let errors = graph
      .walk(
        &roots,
        WalkOptions {
          follow_dynamic: true,
          follow_type_only: true,
          check_js: true,
        },
      )
      .errors()
      .collect::<Vec<_>>();
    assert_eq!(errors.len(), 1);
    assert!(matches!(
      errors[0],
      ModuleGraphError::ModuleError(ModuleError::MissingDynamic(..))
    ));
  }

  #[tokio::test]
  async fn redirected_specifiers() {
    struct TestLoader;
    impl Loader for TestLoader {
      fn load(
        &mut self,
        specifier: &ModuleSpecifier,
        _is_dynamic: bool,
        _cache_setting: CacheSetting,
      ) -> LoadFuture {
        let specifier = specifier.clone();
        match specifier.as_str() {
          "file:///foo.js" => Box::pin(async move {
            Ok(Some(LoadResponse::Module {
              specifier: Url::parse("file:///foo_actual.js").unwrap(),
              maybe_headers: None,
              content: b"import 'file:///bar.js'".to_vec().into(),
            }))
          }),
          "file:///bar.js" => Box::pin(async move {
            Ok(Some(LoadResponse::Module {
              specifier: Url::parse("file:///bar_actual.js").unwrap(),
              maybe_headers: None,
              content: b"(".to_vec().into(),
            }))
          }),
          _ => unreachable!(),
        }
      }
    }
    let mut loader = TestLoader;
    let mut graph = ModuleGraph::new(GraphKind::All);
    graph
      .build(
        vec![Url::parse("file:///foo.js").unwrap()],
        &mut loader,
        Default::default(),
      )
      .await;
    let specifiers = graph.specifiers().collect::<HashMap<_, _>>();
    dbg!(&specifiers);
    assert_eq!(specifiers.len(), 4);
    assert!(specifiers
      .get(&Url::parse("file:///foo.js").unwrap())
      .unwrap()
      .is_ok());
    assert!(specifiers
      .get(&Url::parse("file:///foo_actual.js").unwrap())
      .unwrap()
      .is_ok());
    assert!(matches!(
      specifiers
        .get(&Url::parse("file:///bar.js").unwrap())
        .unwrap()
        .as_ref()
        .unwrap_err(),
      ModuleError::ParseErr(..)
    ));
    assert!(matches!(
      specifiers
        .get(&Url::parse("file:///bar_actual.js").unwrap())
        .unwrap()
        .as_ref()
        .unwrap_err(),
      ModuleError::ParseErr(..)
    ));
  }

  #[tokio::test]
  async fn local_import_remote_module() {
    struct TestLoader;
    impl Loader for TestLoader {
      fn load(
        &mut self,
        specifier: &ModuleSpecifier,
        _is_dynamic: bool,
        _cache_setting: CacheSetting,
      ) -> LoadFuture {
        let specifier = specifier.clone();
        match specifier.as_str() {
          "https://deno.land/foo.js" => Box::pin(async move {
            Ok(Some(LoadResponse::Module {
              specifier: specifier.clone(),
              maybe_headers: None,
              content:
                b"import 'FILE:///baz.js'; import 'file:///bar.js'; import 'http://deno.land/foo.js';"
                  .to_vec().into(),
            }))
          }),
          "http://deno.land/foo.js" => Box::pin(async move {
            Ok(Some(LoadResponse::Module {
              specifier: specifier.clone(),
              maybe_headers: None,
              content: b"export {}".to_vec().into(),
            }))
          }),
          "file:///bar.js" => Box::pin(async move {
            Ok(Some(LoadResponse::Module {
              specifier: specifier.clone(),
              maybe_headers: None,
              content: b"console.log('Hello, world!')".to_vec().into(),
            }))
          }),
          "file:///baz.js" => Box::pin(async move {
            Ok(Some(LoadResponse::Module {
              specifier: specifier.clone(),
              maybe_headers: None,
              content: b"console.log('Hello, world 2!')".to_vec().into(),
            }))
          }),
          _ => unreachable!(),
        }
      }
    }
    let mut loader = TestLoader;
    let mut graph = ModuleGraph::new(GraphKind::All);
    let roots = vec![Url::parse("https://deno.land/foo.js").unwrap()];
    graph
      .build(roots.clone(), &mut loader, Default::default())
      .await;
    assert_eq!(graph.specifiers_count(), 4);
    let errors = graph
      .walk(&roots, Default::default())
      .errors()
      .collect::<Vec<_>>();
    assert_eq!(errors.len(), 3);
    let errors = errors
      .into_iter()
      .map(|err| match err {
        ModuleGraphError::ResolutionError(err) => err,
        _ => unreachable!(),
      })
      .collect::<Vec<_>>();

    assert_eq!(
      errors[0],
      ResolutionError::InvalidDowngrade {
        range: Range {
          specifier: ModuleSpecifier::parse("https://deno.land/foo.js")
            .unwrap(),
          start: Position {
            line: 0,
            character: 57,
          },
          end: Position {
            line: 0,
            character: 82,
          },
        },
        specifier: ModuleSpecifier::parse("http://deno.land/foo.js").unwrap(),
      },
    );
    assert_eq!(
      errors[1],
      ResolutionError::InvalidLocalImport {
        range: Range {
          specifier: ModuleSpecifier::parse("https://deno.land/foo.js")
            .unwrap(),
          start: Position {
            line: 0,
            character: 32,
          },
          end: Position {
            line: 0,
            character: 48,
          },
        },
        specifier: ModuleSpecifier::parse("file:///bar.js").unwrap(),
      },
    );

    assert_eq!(
      errors[2],
      ResolutionError::InvalidLocalImport {
        range: Range {
          specifier: ModuleSpecifier::parse("https://deno.land/foo.js")
            .unwrap(),
          start: Position {
            line: 0,
            character: 7,
          },
          end: Position {
            line: 0,
            character: 23,
          },
        },
        specifier: ModuleSpecifier::parse("file:///baz.js").unwrap(),
      },
    );
  }

  #[tokio::test]
  async fn static_and_dynamic_dep_is_static() {
    struct TestLoader {
      loaded_bar: bool,
    }
    impl Loader for TestLoader {
      fn load(
        &mut self,
        specifier: &ModuleSpecifier,
        is_dynamic: bool,
        _cache_setting: CacheSetting,
      ) -> LoadFuture {
        let specifier = specifier.clone();
        match specifier.as_str() {
          "file:///foo.js" => Box::pin(async move {
            Ok(Some(LoadResponse::Module {
              specifier: specifier.clone(),
              maybe_headers: None,
              content:
                b"import 'file:///bar.js'; await import('file:///bar.js')"
                  .to_vec()
                  .into(),
            }))
          }),
          "file:///bar.js" => {
            assert!(!is_dynamic);
            self.loaded_bar = true;
            Box::pin(async move {
              Ok(Some(LoadResponse::Module {
                specifier: specifier.clone(),
                maybe_headers: None,
                content: b"console.log('Hello, world!')".to_vec().into(),
              }))
            })
          }
          _ => unreachable!(),
        }
      }
    }
    let mut loader = TestLoader { loaded_bar: false };
    let mut graph = ModuleGraph::new(GraphKind::All);
    graph
      .build(
        vec![Url::parse("file:///foo.js").unwrap()],
        &mut loader,
        Default::default(),
      )
      .await;
    assert!(loader.loaded_bar);
  }

  #[tokio::test]
  async fn dependency_imports() {
    struct TestLoader;
    impl Loader for TestLoader {
      fn load(
        &mut self,
        specifier: &ModuleSpecifier,
        is_dynamic: bool,
        _cache_setting: CacheSetting,
      ) -> LoadFuture {
        let specifier = specifier.clone();
        match specifier.as_str() {
          "file:///foo.ts" => Box::pin(async move {
            Ok(Some(LoadResponse::Module {
              specifier: specifier.clone(),
              maybe_headers: None,
              content: b"
                /// <reference path='file:///bar.ts' />
                /// <reference types='file:///bar.ts' />
                /* @jsxImportSource file:///bar.ts */
                import 'file:///bar.ts';
                await import('file:///bar.ts');
                await import('file:///bar.ts', { assert: eval('') });
                import 'file:///baz.json' assert { type: 'json' };
                import type {} from 'file:///bar.ts';
                /** @typedef { import('file:///bar.ts') } bar */
              "
              .to_vec()
              .into(),
            }))
          }),
          "file:///bar.ts" => {
            assert!(!is_dynamic);
            Box::pin(async move {
              Ok(Some(LoadResponse::Module {
                specifier: specifier.clone(),
                maybe_headers: None,
                content: b"".to_vec().into(),
              }))
            })
          }
          "file:///baz.json" => {
            assert!(!is_dynamic);
            Box::pin(async move {
              Ok(Some(LoadResponse::Module {
                specifier: specifier.clone(),
                maybe_headers: None,
                content: b"{}".to_vec().into(),
              }))
            })
          }
          _ => unreachable!(),
        }
      }
    }
    let mut graph = ModuleGraph::new(GraphKind::All);
    graph
      .build(
        vec![Url::parse("file:///foo.ts").unwrap()],
        &mut TestLoader,
        Default::default(),
      )
      .await;
    graph.valid().unwrap();
    let module = graph.get(&Url::parse("file:///foo.ts").unwrap()).unwrap();
    let module = module.esm().unwrap();
    let dependency_a = module.dependencies.get("file:///bar.ts").unwrap();
    let dependency_b = module.dependencies.get("file:///baz.json").unwrap();
    assert_eq!(
      dependency_a.imports,
      vec![
        Import {
          specifier: "file:///bar.ts".to_string(),
          kind: ImportKind::TsReferencePath,
          range: Range {
            specifier: Url::parse("file:///foo.ts").unwrap(),
            start: Position {
              line: 1,
              character: 36
            },
            end: Position {
              line: 1,
              character: 52,
            },
          },
          is_dynamic: false,
          attributes: ImportAttributes::None,
        },
        Import {
          specifier: "file:///bar.ts".to_string(),
          kind: ImportKind::TsReferenceTypes,
          range: Range {
            specifier: Url::parse("file:///foo.ts").unwrap(),
            start: Position {
              line: 2,
              character: 37,
            },
            end: Position {
              line: 2,
              character: 53,
            },
          },
          is_dynamic: false,
          attributes: ImportAttributes::None,
        },
        Import {
          specifier: "file:///bar.ts".to_string(),
          kind: ImportKind::Es,
          range: Range {
            specifier: Url::parse("file:///foo.ts").unwrap(),
            start: Position {
              line: 4,
              character: 23,
            },
            end: Position {
              line: 4,
              character: 39,
            },
          },
          is_dynamic: false,
          attributes: ImportAttributes::None,
        },
        Import {
          specifier: "file:///bar.ts".to_string(),
          kind: ImportKind::Es,
          range: Range {
            specifier: Url::parse("file:///foo.ts").unwrap(),
            start: Position {
              line: 5,
              character: 29,
            },
            end: Position {
              line: 5,
              character: 45,
            },
          },
          is_dynamic: true,
          attributes: ImportAttributes::None,
        },
        Import {
          specifier: "file:///bar.ts".to_string(),
          kind: ImportKind::Es,
          range: Range {
            specifier: Url::parse("file:///foo.ts").unwrap(),
            start: Position {
              line: 6,
              character: 29,
            },
            end: Position {
              line: 6,
              character: 45,
            },
          },
          is_dynamic: true,
          attributes: ImportAttributes::Unknown,
        },
        Import {
          specifier: "file:///bar.ts".to_string(),
          kind: ImportKind::TsType,
          range: Range {
            specifier: Url::parse("file:///foo.ts").unwrap(),
            start: Position {
              line: 8,
              character: 36,
            },
            end: Position {
              line: 8,
              character: 52,
            },
          },
          is_dynamic: false,
          attributes: ImportAttributes::None,
        },
      ]
    );
    assert_eq!(
      dependency_b.imports,
      vec![Import {
        specifier: "file:///baz.json".to_string(),
        kind: ImportKind::Es,
        range: Range {
          specifier: Url::parse("file:///foo.ts").unwrap(),
          start: Position {
            line: 7,
            character: 23,
          },
          end: Position {
            line: 7,
            character: 41,
          },
        },
        is_dynamic: false,
        attributes: ImportAttributes::Known(HashMap::from_iter(vec![(
          "type".to_string(),
          ImportAttribute::Known("json".to_string())
        )])),
      },]
    );
  }
}<|MERGE_RESOLUTION|>--- conflicted
+++ resolved
@@ -885,11 +885,7 @@
 }
 
 impl EsModule {
-<<<<<<< HEAD
   fn new(specifier: ModuleSpecifier, source: EsModuleSource) -> Self {
-=======
-  fn new(specifier: ModuleSpecifier, source: Arc<str>) -> Self {
->>>>>>> 64e1c27e
     Self {
       dependencies: Default::default(),
       maybe_cache_info: None,
